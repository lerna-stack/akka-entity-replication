package lerna.akka.entityreplication.protobuf

import akka.actor.ExtendedActorSystem
import akka.persistence.query.{ NoOffset, Offset, Sequence, TimeBasedUUID }
import akka.serialization.{ BaseSerializer, SerializationExtension, SerializerWithStringManifest, Serializers }
import com.google.protobuf.ByteString
import lerna.akka.entityreplication.{ model, raft, typed, ClusterReplicationSerializable }

import java.io.NotSerializableException
import java.util.UUID
import scala.collection.immutable.HashMap

private[entityreplication] final class ClusterReplicationSerializer(val system: ExtendedActorSystem)
    extends SerializerWithStringManifest
    with BaseSerializer {

  private lazy val serialization = SerializationExtension(system)

  // Manifests
  // make them public for testing purposes
  // raft
  val BegunNewTermManifest          = "AA"
  val VotedManifest                 = "AB"
  val DetectedNewTermManifest       = "AC"
  val AppendedEntriesManifest       = "AD"
  val AppendedEventManifest         = "AE"
  val CompactionCompletedManifest   = "AF"
  val SnapshotSyncCompletedManifest = "AG"
  val PersistentStateManifest       = "AH"
  val CommandManifest               = "AI"
  val ForwardedCommandManifest      = "AJ"
  val SnapshotSyncStartedManifest   = "AK"
  // raft.eventsourced
  val CommitLogStoreInternalEventManifest = "BA"
  val CommitLogStoreSaveManifest          = "BB"
  val CommitLogStoreActorStateManifest    = "BC"
  // raft.protocol
  val RequestVoteManifest              = "CA"
  val RequestVoteAcceptedManifest      = "CB"
  val RequestVoteDeniedManifest        = "CC"
  val AppendEntriesManifest            = "CD"
  val AppendEntriesSucceededManifest   = "CE"
  val AppendEntriesFailedManifest      = "CF"
  val InstallSnapshotManifest          = "CG"
  val InstallSnapshotSucceededManifest = "CH"
  val SuspendEntityManifest            = "CI"
  val TryCreateEntityManifest          = "CJ"
  // raft.snapshot
  val EntitySnapshotManifest = "DA"
  // raft.snapshot.sync
<<<<<<< HEAD
  val SyncCompletedManifest = "EA"
  val SyncProgressManifest  = "EB"
  val NoOffsetManifest      = "EC"
  val SequenceManifest      = "ED"
  val TimeBasedUUIDManifest = "EE"
=======
  private val SyncCompletedManifest  = "EA"
  private val SyncProgressManifest   = "EB"
  private val NoOffsetManifest       = "EC"
  private val SequenceManifest       = "ED"
  private val TimeBasedUUIDManifest  = "EE"
  private val SnapshotCopiedManifest = "EF"
>>>>>>> 71c1cef4
  // raft.model
  val NoOpManifest = "FA"
  // typed
  val ReplicationEnvelopeManifest = "GA"

  // Manifest -> fromBinary
  private val fromBinaryMap = HashMap[String, Array[Byte] => ClusterReplicationSerializable](
    // raft
    BegunNewTermManifest          -> begunNewTermFromBinary,
    VotedManifest                 -> votedFromBinary,
    DetectedNewTermManifest       -> detectedNewTermFromBinary,
    AppendedEntriesManifest       -> appendedEntriesFromBinary,
    AppendedEventManifest         -> appendedEventFromBinary,
    CompactionCompletedManifest   -> compactionCompletedFromBinary,
    SnapshotSyncStartedManifest   -> snapshotSyncStartedFromBinary,
    SnapshotSyncCompletedManifest -> snapshotSyncCompletedFromBinary,
    PersistentStateManifest       -> persistentStateFromBinary,
    CommandManifest               -> commandFromBinary,
    ForwardedCommandManifest      -> forwardedCommandFromBinary,
    // raft.eventsourced
    CommitLogStoreInternalEventManifest -> commitLogStoreInternalEventFromBinary,
    CommitLogStoreSaveManifest          -> commitLogStoreSaveFromBinary,
    CommitLogStoreActorStateManifest    -> commitLogStoreActorStateFromBinary,
    // raft.protocol
    RequestVoteManifest              -> requestVoteFromBinary,
    RequestVoteAcceptedManifest      -> requestVoteAcceptedFromBinary,
    RequestVoteDeniedManifest        -> requestVoteDeniedFromBinary,
    AppendEntriesManifest            -> appendEntriesFromBinary,
    AppendEntriesSucceededManifest   -> appendEntriesSucceededFromBinary,
    AppendEntriesFailedManifest      -> appendEntriesFailedFromBinary,
    InstallSnapshotManifest          -> installSnapshotFromBinary,
    InstallSnapshotSucceededManifest -> installSnapshotSucceededFromBinary,
    SuspendEntityManifest            -> suspendEntityFromBinary,
    TryCreateEntityManifest          -> tryCreateEntityFromBinary,
    // raft.snapshot
    EntitySnapshotManifest -> entitySnapshotFromBinary,
    // raft.snapshot.sync
    SyncCompletedManifest  -> syncCompletedFromBinary,
    SyncProgressManifest   -> syncProgressFromBinary,
    NoOffsetManifest       -> noOffsetEnvelopeFromBinary,
    SequenceManifest       -> sequenceEnvelopeFromBinary,
    TimeBasedUUIDManifest  -> timeBasedUUIDEnvelopeFromBinary,
    SnapshotCopiedManifest -> snapshotCopiedFromBinary,
    // raft.model
    NoOpManifest -> noOpFromBinary,
    // typed
    ReplicationEnvelopeManifest -> replicationEnvelopeFromBinary,
  )

  override def manifest(o: AnyRef): String = {
    o match {
      case message: ClusterReplicationSerializable if serializableToManifest.isDefinedAt(message) =>
        serializableToManifest(message)
      case _ =>
        throw new IllegalArgumentException(s"Can't serialize object of type ${o.getClass} in [${getClass.getName}]")
    }
  }

  override def toBinary(o: AnyRef): Array[Byte] =
    o match {
      case message: ClusterReplicationSerializable if serializableToBinary.isDefinedAt(message) =>
        serializableToBinary(message)
      case _ =>
        throw new IllegalArgumentException(s"Can't serialize object of type ${o.getClass} in [${getClass.getName}]")
    }

  override def fromBinary(bytes: Array[Byte], manifest: String): AnyRef = {
    fromBinaryMap.get(manifest) match {
      case Some(deserializeFunc) =>
        deserializeFunc(bytes)
      case None =>
        throw new NotSerializableException(
          s"Unimplemented deserialization of message with manifest [$manifest] in [${getClass.getName}]",
        )
    }
  }

  private val serializableToManifest: PartialFunction[ClusterReplicationSerializable, String] = {
    // raft
    case _: raft.RaftActor.BegunNewTerm              => BegunNewTermManifest
    case _: raft.RaftActor.Voted                     => VotedManifest
    case _: raft.RaftActor.DetectedNewTerm           => DetectedNewTermManifest
    case _: raft.RaftActor.AppendedEntries           => AppendedEntriesManifest
    case _: raft.RaftActor.AppendedEvent             => AppendedEventManifest
    case _: raft.RaftActor.CompactionCompleted       => CompactionCompletedManifest
    case _: raft.RaftActor.SnapshotSyncStarted       => SnapshotSyncStartedManifest
    case _: raft.RaftActor.SnapshotSyncCompleted     => SnapshotSyncCompletedManifest
    case _: raft.PersistentStateData.PersistentState => PersistentStateManifest
    case _: raft.RaftProtocol.Command                => CommandManifest
    case _: raft.RaftProtocol.ForwardedCommand       => ForwardedCommandManifest
    // raft.eventsourced
    case raft.eventsourced.InternalEvent                => CommitLogStoreInternalEventManifest
    case _: raft.eventsourced.Save                      => CommitLogStoreSaveManifest
    case _: raft.eventsourced.CommitLogStoreActor.State => CommitLogStoreActorStateManifest
    // raft.protocol
    case _: raft.protocol.RaftCommands.RequestVote              => RequestVoteManifest
    case _: raft.protocol.RaftCommands.RequestVoteAccepted      => RequestVoteAcceptedManifest
    case _: raft.protocol.RaftCommands.RequestVoteDenied        => RequestVoteDeniedManifest
    case _: raft.protocol.RaftCommands.AppendEntries            => AppendEntriesManifest
    case _: raft.protocol.RaftCommands.AppendEntriesSucceeded   => AppendEntriesSucceededManifest
    case _: raft.protocol.RaftCommands.AppendEntriesFailed      => AppendEntriesFailedManifest
    case _: raft.protocol.RaftCommands.InstallSnapshot          => InstallSnapshotManifest
    case _: raft.protocol.RaftCommands.InstallSnapshotSucceeded => InstallSnapshotSucceededManifest
    case _: raft.protocol.SuspendEntity                         => SuspendEntityManifest
    case _: raft.protocol.TryCreateEntity                       => TryCreateEntityManifest
    // raft.snapsnot
    case _: raft.snapshot.SnapshotProtocol.EntitySnapshot => EntitySnapshotManifest
    // raft.snapshot.sync
    case _: raft.snapshot.sync.SnapshotSyncManager.SyncCompleted  => SyncCompletedManifest
    case _: raft.snapshot.sync.SnapshotSyncManager.SyncProgress   => SyncProgressManifest
    case _: NoOffsetEnvelope.type                                 => NoOffsetManifest
    case _: SequenceEnvelope                                      => SequenceManifest
    case _: TimeBasedUUIDEnvelope                                 => TimeBasedUUIDManifest
    case _: raft.snapshot.sync.SnapshotSyncManager.SnapshotCopied => SnapshotCopiedManifest
    // raft.model
    case _: raft.model.NoOp.type => NoOpManifest
    // typed
    case _: typed.ReplicationEnvelope[_] => ReplicationEnvelopeManifest
  }

  private val serializableToBinary: PartialFunction[ClusterReplicationSerializable, Array[Byte]] = {
    // raft
    case m: raft.RaftActor.BegunNewTerm              => begunNewTermToBinary(m)
    case m: raft.RaftActor.Voted                     => votedToBinary(m)
    case m: raft.RaftActor.DetectedNewTerm           => detectedNewTermToBinary(m)
    case m: raft.RaftActor.AppendedEntries           => appendedEntriesToBinary(m)
    case m: raft.RaftActor.AppendedEvent             => appendedEventToBinary(m)
    case m: raft.RaftActor.CompactionCompleted       => compactionCompletedToBinary(m)
    case m: raft.RaftActor.SnapshotSyncStarted       => snapshotSyncStartedToBinary(m)
    case m: raft.RaftActor.SnapshotSyncCompleted     => snapshotSyncCompletedToBinary(m)
    case m: raft.PersistentStateData.PersistentState => persistentStateToBinary(m)
    case m: raft.RaftProtocol.Command                => commandToBinary(m)
    case m: raft.RaftProtocol.ForwardedCommand       => forwardedCommandToBinary(m)
    // raft.eventsourced
    case m: raft.eventsourced.InternalEvent.type        => commitLogStoreInternalEventToBinary(m)
    case m: raft.eventsourced.Save                      => commitLogStoreSaveToBinary(m)
    case m: raft.eventsourced.CommitLogStoreActor.State => commitLogStoreActorStateToBinary(m)
    // raft. protocol
    case m: raft.protocol.RaftCommands.RequestVote              => requestVoteToBinary(m)
    case m: raft.protocol.RaftCommands.RequestVoteAccepted      => requestVoteAcceptedToBinary(m)
    case m: raft.protocol.RaftCommands.RequestVoteDenied        => requestVoteDeniedToBinary(m)
    case m: raft.protocol.RaftCommands.AppendEntries            => appendEntriesToBinary(m)
    case m: raft.protocol.RaftCommands.AppendEntriesSucceeded   => appendEntriesSucceededToBinary(m)
    case m: raft.protocol.RaftCommands.AppendEntriesFailed      => appendEntriesFailedToBinary(m)
    case m: raft.protocol.RaftCommands.InstallSnapshot          => installSnapshotToBinary(m)
    case m: raft.protocol.RaftCommands.InstallSnapshotSucceeded => installSnapshotSucceededToBinary(m)
    case m: raft.protocol.SuspendEntity                         => suspendEntityToBinary(m)
    case m: raft.protocol.TryCreateEntity                       => tryCreateEntityToBinary(m)
    // raft.snapshot
    case m: raft.snapshot.SnapshotProtocol.EntitySnapshot => entitySnapShotToBinary(m)
    // raft.snapshot.sync
    case m: raft.snapshot.sync.SnapshotSyncManager.SyncCompleted  => syncCompletedToBinary(m)
    case m: raft.snapshot.sync.SnapshotSyncManager.SyncProgress   => syncProgressToBinary(m)
    case m: NoOffsetEnvelope.type                                 => noOffsetEnvelopeToBinary(m)
    case m: SequenceEnvelope                                      => sequenceEnvelopeToBinary(m)
    case m: TimeBasedUUIDEnvelope                                 => timeBasedUUIDEnvelopeToBinary(m)
    case m: raft.snapshot.sync.SnapshotSyncManager.SnapshotCopied => snapshotCopiedToBinary(m)
    // raft.model
    case m: raft.model.NoOp.type => noOpToBinary(m)
    // typed
    case m: typed.ReplicationEnvelope[_] => replicationEnvelopeToBinary(m)
  }

  // ===
  // raft
  // ===

  private def begunNewTermToBinary(message: raft.RaftActor.BegunNewTerm): Array[Byte] = {
    msg.BegunNewTerm
      .of(
        term = termToProto(message.term),
      ).toByteArray
  }

  private def begunNewTermFromBinary(bytes: Array[Byte]): raft.RaftActor.BegunNewTerm = {
    val proto = msg.BegunNewTerm.parseFrom(bytes)
    raft.RaftActor.BegunNewTerm(
      term = termFromProto(proto.term),
    )
  }

  private def votedToBinary(message: raft.RaftActor.Voted): Array[Byte] = {
    msg.Voted
      .of(
        term = termToProto(message.term),
        candidate = memberIndexToProto(message.candidate),
      ).toByteArray
  }

  private def votedFromBinary(bytes: Array[Byte]): raft.RaftActor.Voted = {
    val proto = msg.Voted.parseFrom(bytes)
    raft.RaftActor.Voted(
      term = termFromProto(proto.term),
      candidate = memberIndexFromProto(proto.candidate),
    )
  }

  private def detectedNewTermToBinary(message: raft.RaftActor.DetectedNewTerm): Array[Byte] = {
    msg.DetectedNewTerm
      .of(
        term = termToProto(message.term),
      ).toByteArray
  }

  private def detectedNewTermFromBinary(bytes: Array[Byte]): raft.RaftActor.DetectedNewTerm = {
    val proto = msg.DetectedNewTerm.parseFrom(bytes)
    raft.RaftActor.DetectedNewTerm(
      term = termFromProto(proto.term),
    )
  }

  private def appendedEntriesToBinary(message: raft.RaftActor.AppendedEntries): Array[Byte] = {
    msg.AppendedEntries
      .of(
        term = termToProto(message.term),
        logEntries = message.logEntries.map(logEntryToProto),
        prevLogIndex = logEntryIndexToProto(message.prevLogIndex),
      ).toByteArray
  }

  private def appendedEntriesFromBinary(bytes: Array[Byte]): raft.RaftActor.AppendedEntries = {
    val proto = msg.AppendedEntries.parseFrom(bytes)
    raft.RaftActor.AppendedEntries(
      term = termFromProto(proto.term),
      logEntries = proto.logEntries.map(logEntryFromProto),
      prevLogIndex = logEntryIndexFromProto(proto.prevLogIndex),
    )
  }

  private def appendedEventToBinary(message: raft.RaftActor.AppendedEvent): Array[Byte] = {
    msg.AppendedEvent
      .of(
        event = entityEventToProto(message.event),
      ).toByteArray
  }

  private def appendedEventFromBinary(bytes: Array[Byte]): raft.RaftActor.AppendedEvent = {
    val proto = msg.AppendedEvent.parseFrom(bytes)
    raft.RaftActor.AppendedEvent(
      event = entityEventFromProto(proto.event),
    )
  }

  private def compactionCompletedToBinary(message: raft.RaftActor.CompactionCompleted): Array[Byte] = {
    msg.CompactionCompleted
      .of(
        memberIndex = memberIndexToProto(message.memberIndex),
        shardId = normalizedShardIdToProto(message.shardId),
        snapshotLastLogTerm = termToProto(message.snapshotLastLogTerm),
        snapshotLastLogIndex = logEntryIndexToProto(message.snapshotLastLogIndex),
        entityIds = message.entityIds.map(normalizedEntityIdToProto).toSeq,
      ).toByteArray
  }

  private def compactionCompletedFromBinary(bytes: Array[Byte]): raft.RaftActor.CompactionCompleted = {
    val proto = msg.CompactionCompleted.parseFrom(bytes)
    raft.RaftActor.CompactionCompleted(
      memberIndex = memberIndexFromProto(proto.memberIndex),
      shardId = normalizedShardIdFromProto(proto.shardId),
      snapshotLastLogTerm = termFromProto(proto.snapshotLastLogTerm),
      snapshotLastLogIndex = logEntryIndexFromProto(proto.snapshotLastLogIndex),
      entityIds = proto.entityIds.map(normalizedEntityIdFromProto).toSet,
    )
  }

  private def snapshotSyncStartedToBinary(message: raft.RaftActor.SnapshotSyncStarted): Array[Byte] = {
    msg.SnapshotSyncStarted
      .of(
        snapshotLastLogTerm = termToProto(message.snapshotLastLogTerm),
        snapshotLastLogIndex = logEntryIndexToProto(message.snapshotLastLogIndex),
      ).toByteArray
  }

  private def snapshotSyncStartedFromBinary(bytes: Array[Byte]): raft.RaftActor.SnapshotSyncStarted = {
    val proto = msg.SnapshotSyncStarted.parseFrom(bytes)
    raft.RaftActor.SnapshotSyncStarted(
      snapshotLastLogTerm = termFromProto(proto.snapshotLastLogTerm),
      snapshotLastLogIndex = logEntryIndexFromProto(proto.snapshotLastLogIndex),
    )
  }

  private def snapshotSyncCompletedToBinary(message: raft.RaftActor.SnapshotSyncCompleted): Array[Byte] = {
    msg.SnapshotSyncCompleted
      .of(
        snapshotLastLogTerm = termToProto(message.snapshotLastLogTerm),
        snapshotLastLogIndex = logEntryIndexToProto(message.snapshotLastLogIndex),
      ).toByteArray
  }

  private def snapshotSyncCompletedFromBinary(bytes: Array[Byte]): raft.RaftActor.SnapshotSyncCompleted = {
    val proto = msg.SnapshotSyncCompleted.parseFrom(bytes)
    raft.RaftActor.SnapshotSyncCompleted(
      snapshotLastLogTerm = termFromProto(proto.snapshotLastLogTerm),
      snapshotLastLogIndex = logEntryIndexFromProto(proto.snapshotLastLogIndex),
    )
  }

  private def persistentStateToBinary(message: raft.PersistentStateData.PersistentState): Array[Byte] = {
    msg.PersistentState
      .of(
        currentTerm = termToProto(message.currentTerm),
        replicatedLog = replicatedLogToProto(message.replicatedLog),
        lastSnapshotStatus = snapshotStatusToProto(message.lastSnapshotStatus),
        votedFor = message.votedFor.map(memberIndexToProto),
      ).toByteArray
  }

  private def persistentStateFromBinary(bytes: Array[Byte]): raft.PersistentStateData.PersistentState = {
    val proto = msg.PersistentState.parseFrom(bytes)
    raft.PersistentStateData.PersistentState(
      currentTerm = termFromProto(proto.currentTerm),
      replicatedLog = replicatedLogFromProto(proto.replicatedLog),
      lastSnapshotStatus = snapshotStatusFromProto(proto.lastSnapshotStatus),
      votedFor = proto.votedFor.map(memberIndexFromProto),
    )
  }

  private def commandToBinary(message: raft.RaftProtocol.Command): Array[Byte] = {
    commandToProto(message).toByteArray
  }

  private def commandFromBinary(bytes: Array[Byte]): raft.RaftProtocol.Command = {
    val proto = msg.Command.parseFrom(bytes)
    commandFromProto(proto)
  }

  private def commandToProto(message: raft.RaftProtocol.Command): msg.Command = {
    msg.Command.of(
      command = payloadToProto(message.command),
    )
  }

  private def commandFromProto(proto: msg.Command): raft.RaftProtocol.Command = {
    raft.RaftProtocol.Command(
      command = payloadFromProto(proto.command),
    )
  }

  private def forwardedCommandToBinary(message: raft.RaftProtocol.ForwardedCommand): Array[Byte] = {
    msg.ForwardedCommand
      .of(
        command = commandToProto(message.command),
      ).toByteArray
  }

  private def forwardedCommandFromBinary(bytes: Array[Byte]): raft.RaftProtocol.ForwardedCommand = {
    val proto = msg.ForwardedCommand.parseFrom(bytes)
    raft.RaftProtocol.ForwardedCommand(
      command = commandFromProto(proto.command),
    )
  }

  // ===
  // raft.eventsourced
  // ===

  private def commitLogStoreInternalEventToBinary(message: raft.eventsourced.InternalEvent.type): Array[Byte] = {
    // Use a consistent style for the future even if InternalEvent has no fields.
    msg.CommitLogStoreInternalEvent.of().toByteArray
  }

  private def commitLogStoreInternalEventFromBinary(bytes: Array[Byte]): raft.eventsourced.InternalEvent.type = {
    // Use a consistent style for the future even if InternalEvent has no fields.
    val _ = msg.CommitLogStoreInternalEvent.parseFrom(bytes)
    raft.eventsourced.InternalEvent
  }

  private def commitLogStoreSaveToBinary(message: raft.eventsourced.Save): Array[Byte] = {
    msg.CommitLogStoreSave
      .of(
        shardId = normalizedShardIdToProto(message.shardId),
        index = logEntryIndexToProto(message.index),
        committedEvent = payloadToProto(message.committedEvent),
      ).toByteArray
  }

  private def commitLogStoreSaveFromBinary(bytes: Array[Byte]): raft.eventsourced.Save = {
    val proto = msg.CommitLogStoreSave.parseFrom(bytes)
    raft.eventsourced.Save(
      shardId = normalizedShardIdFromProto(proto.shardId),
      index = logEntryIndexFromProto(proto.index),
      committedEvent = payloadFromProto(proto.committedEvent),
    )
  }

  private def commitLogStoreActorStateToBinary(message: raft.eventsourced.CommitLogStoreActor.State): Array[Byte] = {
    msg.CommitLogStoreActorState
      .of(
        currentIndex = logEntryIndexToProto(message.currentIndex),
      ).toByteArray
  }

  private def commitLogStoreActorStateFromBinary(bytes: Array[Byte]): raft.eventsourced.CommitLogStoreActor.State = {
    val proto = msg.CommitLogStoreActorState.parseFrom(bytes)
    raft.eventsourced.CommitLogStoreActor.State(
      currentIndex = logEntryIndexFromProto(proto.currentIndex),
    )
  }

  // ===
  // raft.protocol
  // ===

  private def requestVoteToBinary(message: raft.protocol.RaftCommands.RequestVote): Array[Byte] = {
    msg.RequestVote
      .of(
        shardId = normalizedShardIdToProto(message.shardId),
        term = termToProto(message.term),
        candidate = memberIndexToProto(message.candidate),
        lastLogIndex = logEntryIndexToProto(message.lastLogIndex),
        lastLogTerm = termToProto(message.lastLogTerm),
      ).toByteArray
  }

  private def requestVoteFromBinary(bytes: Array[Byte]): raft.protocol.RaftCommands.RequestVote = {
    val proto = msg.RequestVote.parseFrom(bytes)
    raft.protocol.RaftCommands.RequestVote(
      shardId = normalizedShardIdFromProto(proto.shardId),
      term = termFromProto(proto.term),
      candidate = memberIndexFromProto(proto.candidate),
      lastLogIndex = logEntryIndexFromProto(proto.lastLogIndex),
      lastLogTerm = termFromProto(proto.lastLogTerm),
    )
  }

  private def requestVoteAcceptedToBinary(message: raft.protocol.RaftCommands.RequestVoteAccepted): Array[Byte] = {
    msg.RequestVoteAccepted
      .of(
        term = termToProto(message.term),
        sender = memberIndexToProto(message.sender),
      ).toByteArray
  }

  private def requestVoteAcceptedFromBinary(bytes: Array[Byte]): raft.protocol.RaftCommands.RequestVoteAccepted = {
    val proto = msg.RequestVoteAccepted.parseFrom(bytes)
    raft.protocol.RaftCommands.RequestVoteAccepted(
      term = termFromProto(proto.term),
      sender = memberIndexFromProto(proto.sender),
    )
  }

  private def requestVoteDeniedToBinary(message: raft.protocol.RaftCommands.RequestVoteDenied): Array[Byte] = {
    msg.RequestVoteDenied
      .of(
        term = termToProto(message.term),
      ).toByteArray
  }

  private def requestVoteDeniedFromBinary(bytes: Array[Byte]): raft.protocol.RaftCommands.RequestVoteDenied = {
    val proto = msg.RequestVoteDenied.parseFrom(bytes)
    raft.protocol.RaftCommands.RequestVoteDenied(
      term = termFromProto(proto.term),
    )
  }

  private def appendEntriesToBinary(message: raft.protocol.RaftCommands.AppendEntries): Array[Byte] = {
    msg.AppendEntries
      .of(
        shardId = normalizedShardIdToProto(message.shardId),
        term = termToProto(message.term),
        leader = memberIndexToProto(message.leader),
        prevLogIndex = logEntryIndexToProto(message.prevLogIndex),
        prevLogTerm = termToProto(message.prevLogTerm),
        entries = message.entries.map(logEntryToProto),
        leaderCommit = logEntryIndexToProto(message.leaderCommit),
      ).toByteArray
  }

  private def appendEntriesFromBinary(bytes: Array[Byte]): raft.protocol.RaftCommands.AppendEntries = {
    val proto = msg.AppendEntries.parseFrom(bytes)
    raft.protocol.RaftCommands.AppendEntries(
      shardId = normalizedShardIdFromProto(proto.shardId),
      term = termFromProto(proto.term),
      leader = memberIndexFromProto(proto.leader),
      prevLogIndex = logEntryIndexFromProto(proto.prevLogIndex),
      prevLogTerm = termFromProto(proto.prevLogTerm),
      entries = proto.entries.map(logEntryFromProto),
      leaderCommit = logEntryIndexFromProto(proto.leaderCommit),
    )
  }

  private def appendEntriesSucceededToBinary(
      message: raft.protocol.RaftCommands.AppendEntriesSucceeded,
  ): Array[Byte] = {
    msg.AppendEntriesSucceeded
      .of(
        term = termToProto(message.term),
        lastLogIndex = logEntryIndexToProto(message.lastLogIndex),
        sender = memberIndexToProto(message.sender),
      ).toByteArray
  }

  private def appendEntriesSucceededFromBinary(
      bytes: Array[Byte],
  ): raft.protocol.RaftCommands.AppendEntriesSucceeded = {
    val proto = msg.AppendEntriesSucceeded.parseFrom(bytes)
    raft.protocol.RaftCommands.AppendEntriesSucceeded(
      term = termFromProto(proto.term),
      lastLogIndex = logEntryIndexFromProto(proto.lastLogIndex),
      sender = memberIndexFromProto(proto.sender),
    )
  }

  private def appendEntriesFailedToBinary(message: raft.protocol.RaftCommands.AppendEntriesFailed): Array[Byte] = {
    msg.AppendEntriesFailed
      .of(
        term = termToProto(message.term),
        sender = memberIndexToProto(message.sender),
      ).toByteArray
  }

  private def appendEntriesFailedFromBinary(bytes: Array[Byte]): raft.protocol.RaftCommands.AppendEntriesFailed = {
    val proto = msg.AppendEntriesFailed.parseFrom(bytes)
    raft.protocol.RaftCommands.AppendEntriesFailed(
      term = termFromProto(proto.term),
      sender = memberIndexFromProto(proto.sender),
    )
  }

  private def installSnapshotToBinary(message: raft.protocol.RaftCommands.InstallSnapshot): Array[Byte] = {
    msg.InstallSnapshot
      .of(
        shardId = normalizedShardIdToProto(message.shardId),
        term = termToProto(message.term),
        srcMemberIndex = memberIndexToProto(message.srcMemberIndex),
        srcLatestSnapshotLastLogTerm = termToProto(message.srcLatestSnapshotLastLogTerm),
        srcLatestSnapshotLastLogLogIndex = logEntryIndexToProto(message.srcLatestSnapshotLastLogLogIndex),
      ).toByteArray
  }

  private def installSnapshotFromBinary(bytes: Array[Byte]): raft.protocol.RaftCommands.InstallSnapshot = {
    val proto = msg.InstallSnapshot.parseFrom(bytes)
    raft.protocol.RaftCommands.InstallSnapshot(
      shardId = normalizedShardIdFromProto(proto.shardId),
      term = termFromProto(proto.term),
      srcMemberIndex = memberIndexFromProto(proto.srcMemberIndex),
      srcLatestSnapshotLastLogTerm = termFromProto(proto.srcLatestSnapshotLastLogTerm),
      srcLatestSnapshotLastLogLogIndex = logEntryIndexFromProto(proto.srcLatestSnapshotLastLogLogIndex),
    )
  }

  private def installSnapshotSucceededToBinary(
      message: raft.protocol.RaftCommands.InstallSnapshotSucceeded,
  ): Array[Byte] = {
    msg.InstallSnapshotSucceeded
      .of(
        shardId = normalizedShardIdToProto(message.shardId),
        term = termToProto(message.term),
        dstLatestSnapshotLastLogLogIndex = logEntryIndexToProto(message.dstLatestSnapshotLastLogLogIndex),
        sender = memberIndexToProto(message.sender),
      ).toByteArray
  }

  private def installSnapshotSucceededFromBinary(
      bytes: Array[Byte],
  ): raft.protocol.RaftCommands.InstallSnapshotSucceeded = {
    val proto = msg.InstallSnapshotSucceeded.parseFrom(bytes)
    raft.protocol.RaftCommands.InstallSnapshotSucceeded(
      shardId = normalizedShardIdFromProto(proto.shardId),
      term = termFromProto(proto.term),
      dstLatestSnapshotLastLogLogIndex = logEntryIndexFromProto(proto.dstLatestSnapshotLastLogLogIndex),
      sender = memberIndexFromProto(proto.sender),
    )
  }

  private def suspendEntityToBinary(message: raft.protocol.SuspendEntity): Array[Byte] = {
    msg.SuspendEntity
      .of(
        shardId = normalizedShardIdToProto(message.shardId),
        entityId = normalizedEntityIdToProto(message.entityId),
        stopMessage = payloadToProto(message.stopMessage),
      ).toByteArray
  }

  private def suspendEntityFromBinary(bytes: Array[Byte]): raft.protocol.SuspendEntity = {
    val proto = msg.SuspendEntity.parseFrom(bytes)
    raft.protocol.SuspendEntity(
      shardId = normalizedShardIdFromProto(proto.shardId),
      entityId = normalizedEntityIdFromProto(proto.entityId),
      stopMessage = payloadFromProto(proto.stopMessage),
    )
  }

  private def tryCreateEntityToBinary(message: raft.protocol.TryCreateEntity): Array[Byte] = {
    msg.TryCreateEntity
      .of(
        shardId = normalizedShardIdToProto(message.shardId),
        entityId = normalizedEntityIdToProto(message.entityId),
      ).toByteArray
  }

  private def tryCreateEntityFromBinary(bytes: Array[Byte]): raft.protocol.TryCreateEntity = {
    val proto = msg.TryCreateEntity.parseFrom(bytes)
    raft.protocol.TryCreateEntity(
      shardId = normalizedShardIdFromProto(proto.shardId),
      entityId = normalizedEntityIdFromProto(proto.entityId),
    )
  }

  // ===
  // raft.snapshot
  // ===

  private def entitySnapShotToBinary(message: raft.snapshot.SnapshotProtocol.EntitySnapshot): Array[Byte] = {
    msg.EntitySnapshot
      .of(
        metadata = entitySnapshotMetadataToProto(message.metadata),
        state = entityStateToProto(message.state),
      ).toByteArray
  }

  private def entitySnapshotFromBinary(bytes: Array[Byte]): raft.snapshot.SnapshotProtocol.EntitySnapshot = {
    val proto = msg.EntitySnapshot.parseFrom(bytes)
    raft.snapshot.SnapshotProtocol.EntitySnapshot(
      metadata = entitySnapshotMetadataFromProto(proto.metadata),
      state = entityStateFromProto(proto.state),
    )
  }

  private def entitySnapshotMetadataToProto(
      message: raft.snapshot.SnapshotProtocol.EntitySnapshotMetadata,
  ): msg.EntitySnapshotMetadata = {
    msg.EntitySnapshotMetadata.of(
      entityId = normalizedEntityIdToProto(message.entityId),
      logEntryIndex = logEntryIndexToProto(message.logEntryIndex),
    )
  }

  private def entitySnapshotMetadataFromProto(
      proto: msg.EntitySnapshotMetadata,
  ): raft.snapshot.SnapshotProtocol.EntitySnapshotMetadata = {
    raft.snapshot.SnapshotProtocol.EntitySnapshotMetadata(
      entityId = normalizedEntityIdFromProto(proto.entityId),
      logEntryIndex = logEntryIndexFromProto(proto.logEntryIndex),
    )
  }

  private def entityStateToProto(message: raft.snapshot.SnapshotProtocol.EntityState): msg.EntityState = {
    msg.EntityState.of(
      underlying = payloadToProto(message.underlying),
    )
  }

  private def entityStateFromProto(proto: msg.EntityState): raft.snapshot.SnapshotProtocol.EntityState = {
    raft.snapshot.SnapshotProtocol.EntityState(
      underlying = payloadFromProto(proto.underlying),
    )
  }

  // ===
  // raft.snapshot.sync
  // ===

  private def syncCompletedToBinary(message: raft.snapshot.sync.SnapshotSyncManager.SyncCompleted): Array[Byte] = {
    msg.SyncCompleted
      .of(
        offset = offsetToProto(message.offset),
      ).toByteArray
  }

  private def syncCompletedFromBinary(bytes: Array[Byte]): raft.snapshot.sync.SnapshotSyncManager.SyncCompleted = {
    val proto = msg.SyncCompleted.parseFrom(bytes)
    raft.snapshot.sync.SnapshotSyncManager.SyncCompleted(
      offset = offsetFromProto(proto.offset),
    )
  }

  private def syncProgressToBinary(message: raft.snapshot.sync.SnapshotSyncManager.SyncProgress): Array[Byte] = {
    msg.SyncProgress
      .of(
        offset = offsetToProto(message.offset),
      ).toByteArray
  }

  private def syncProgressFromBinary(bytes: Array[Byte]): raft.snapshot.sync.SnapshotSyncManager.SyncProgress = {
    val proto = msg.SyncProgress.parseFrom(bytes)
    raft.snapshot.sync.SnapshotSyncManager.SyncProgress(
      offset = offsetFromProto(proto.offset),
    )
  }

  private def offsetToProto(message: Offset): msg.Offset = {
    val payload = message match {
      case NoOffset =>
        payloadToProto(NoOffsetEnvelope)
      case m: Sequence =>
        payloadToProto(SequenceEnvelope(m))
      case m: TimeBasedUUID =>
        payloadToProto(TimeBasedUUIDEnvelope(m))
      case _ =>
        throw new IllegalArgumentException(
          s"Can't serialize object of type ${message.getClass} in [${getClass.getName}]",
        )
    }
    msg.Offset.of(payload)
  }

  private def offsetFromProto(proto: msg.Offset): Offset = {
    payloadFromProto(proto.underlying) match {
      case NoOffsetEnvelope =>
        NoOffset
      case m: SequenceEnvelope =>
        m.underlying
      case m: TimeBasedUUIDEnvelope =>
        m.underlying
      case _ =>
        throw new NotSerializableException(
          s"Unexpected deserialization of Offset in [${getClass.getName}]",
        )
    }
  }

  private def noOffsetEnvelopeToBinary(message: NoOffsetEnvelope.type): Array[Byte] = {
    // Use a consistent style for the future even if the NoOffsetEnvelope has no fields.
    msg.NoOffset.of().toByteArray
  }

  private def noOffsetEnvelopeFromBinary(bytes: Array[Byte]): NoOffsetEnvelope.type = {
    // Use a consistent style for the future even if the NoOffsetEnvelope has no fields.
    val _ = msg.NoOffset.parseFrom(bytes)
    NoOffsetEnvelope
  }

  private def sequenceEnvelopeToBinary(message: SequenceEnvelope): Array[Byte] = {
    msg.Sequence
      .of(
        value = message.underlying.value,
      ).toByteArray
  }

  private def sequenceEnvelopeFromBinary(bytes: Array[Byte]): SequenceEnvelope = {
    val proto = msg.Sequence.parseFrom(bytes)
    SequenceEnvelope(
      underlying = Sequence(value = proto.value),
    )
  }

  private def timeBasedUUIDEnvelopeToBinary(message: TimeBasedUUIDEnvelope): Array[Byte] = {
    msg.TimeBasedUUID
      .of(
        mostSigBits = message.underlying.value.getMostSignificantBits,
        leastSigBits = message.underlying.value.getLeastSignificantBits,
      ).toByteArray
  }

  private def timeBasedUUIDEnvelopeFromBinary(bytes: Array[Byte]): TimeBasedUUIDEnvelope = {
    val proto = msg.TimeBasedUUID.parseFrom(bytes)
    val uuid =
      try {
        new UUID(proto.mostSigBits, proto.leastSigBits)
      } catch {
        case e: IllegalArgumentException =>
          throw new NotSerializableException(
            s"Unexpected deserialization of ${proto.getClass.getName} UUID(msb=${proto.mostSigBits},lsb=${proto.leastSigBits}) in [${getClass.getName}]",
          )
      }
    TimeBasedUUIDEnvelope(
      underlying = TimeBasedUUID(value = uuid),
    )
  }

  private def snapshotCopiedToBinary(message: raft.snapshot.sync.SnapshotSyncManager.SnapshotCopied): Array[Byte] = {
    msg.SnapshotCopied
      .of(
        offset = offsetToProto(message.offset),
        memberIndex = memberIndexToProto(message.memberIndex),
        shardId = normalizedShardIdToProto(message.shardId),
        snapshotLastLogTerm = termToProto(message.snapshotLastLogTerm),
        snapshotLastLogIndex = logEntryIndexToProto(message.snapshotLastLogIndex),
        entityIds = message.entityIds.map(normalizedEntityIdToProto).toSeq,
      ).toByteArray
  }

  private def snapshotCopiedFromBinary(bytes: Array[Byte]): raft.snapshot.sync.SnapshotSyncManager.SnapshotCopied = {
    val proto = msg.SnapshotCopied.parseFrom(bytes)
    raft.snapshot.sync.SnapshotSyncManager.SnapshotCopied(
      offset = offsetFromProto(proto.offset),
      memberIndex = memberIndexFromProto(proto.memberIndex),
      shardId = normalizedShardIdFromProto(proto.shardId),
      snapshotLastLogTerm = termFromProto(proto.snapshotLastLogTerm),
      snapshotLastLogIndex = logEntryIndexFromProto(proto.snapshotLastLogIndex),
      entityIds = proto.entityIds.map(normalizedEntityIdFromProto).toSet,
    )
  }

  // ===
  // model
  // ===

  private def normalizedEntityIdToProto(message: model.NormalizedEntityId): msg.NormalizedEntityId = {
    msg.NormalizedEntityId.of(
      underlying = message.underlying,
    )
  }

  private def normalizedEntityIdFromProto(proto: msg.NormalizedEntityId): model.NormalizedEntityId = {
    model.NormalizedEntityId.fromEncodedValue(
      encodedEntityId = proto.underlying,
    )
  }

  private def normalizedShardIdToProto(message: model.NormalizedShardId): msg.NormalizedShardId = {
    msg.NormalizedShardId.of(
      underlying = message.underlying,
    )
  }

  private def normalizedShardIdFromProto(proto: msg.NormalizedShardId): model.NormalizedShardId = {
    model.NormalizedShardId.fromEncodedValue(
      encodedShardId = proto.underlying,
    )
  }

  // ===
  // raft.model
  // ===

  private def noOpToBinary(message: raft.model.NoOp.type): Array[Byte] = {
    // Use a consistent style for the future even if NoOp has no fields.
    msg.NoOp.of().toByteArray
  }

  private def noOpFromBinary(bytes: Array[Byte]): raft.model.NoOp.type = {
    // use a consistent style for the future even if NoOp has no fields.
    val _ = msg.CommitLogStoreInternalEvent.parseFrom(bytes)
    raft.model.NoOp
  }

  private def entityEventToProto(message: raft.model.EntityEvent): msg.EntityEvent = {
    msg.EntityEvent.of(
      event = payloadToProto(message.event),
      entityId = message.entityId.map(normalizedEntityIdToProto),
    )
  }

  private def entityEventFromProto(proto: msg.EntityEvent): raft.model.EntityEvent = {
    raft.model.EntityEvent(
      entityId = proto.entityId.map(normalizedEntityIdFromProto),
      event = payloadFromProto(proto.event),
    )
  }

  private def logEntryToProto(message: raft.model.LogEntry): msg.LogEntry = {
    msg.LogEntry.of(
      index = logEntryIndexToProto(message.index),
      event = entityEventToProto(message.event),
      term = termToProto(message.term),
    )
  }

  private def logEntryFromProto(proto: msg.LogEntry): raft.model.LogEntry = {
    raft.model.LogEntry(
      index = logEntryIndexFromProto(proto.index),
      event = entityEventFromProto(proto.event),
      term = termFromProto(proto.term),
    )
  }

  private def logEntryIndexToProto(message: raft.model.LogEntryIndex): msg.LogEntryIndex = {
    msg.LogEntryIndex.of(
      underlying = message.underlying,
    )
  }

  private def logEntryIndexFromProto(proto: msg.LogEntryIndex): raft.model.LogEntryIndex = {
    raft.model.LogEntryIndex(
      underlying = proto.underlying,
    )
  }

  private def replicatedLogToProto(message: raft.model.ReplicatedLog): msg.ReplicatedLog = {
    msg.ReplicatedLog.of(
      entries = message.entries.map(logEntryToProto),
      ancestorLastTerm = termToProto(message.ancestorLastTerm),
      ancestorLastIndex = logEntryIndexToProto(message.ancestorLastIndex),
    )
  }

  private def replicatedLogFromProto(proto: msg.ReplicatedLog): raft.model.ReplicatedLog = {
    raft.model.ReplicatedLog(
      entries = proto.entries.map(logEntryFromProto),
      ancestorLastTerm = termFromProto(proto.ancestorLastTerm),
      ancestorLastIndex = logEntryIndexFromProto(proto.ancestorLastIndex),
    )
  }

  private def snapshotStatusToProto(message: raft.model.SnapshotStatus): msg.SnapshotStatus = {
    msg.SnapshotStatus.of(
      snapshotLastTerm = termToProto(message.snapshotLastTerm),
      snapshotLastLogIndex = logEntryIndexToProto(message.snapshotLastLogIndex),
      targetSnapshotLastTerm = Option(termToProto(message.targetSnapshotLastTerm)),
      targetSnapshotLastLogIndex = Option(logEntryIndexToProto(message.targetSnapshotLastLogIndex)),
    )
  }

  private def snapshotStatusFromProto(proto: msg.SnapshotStatus): raft.model.SnapshotStatus = {
    raft.model.SnapshotStatus(
      snapshotLastTerm = termFromProto(proto.snapshotLastTerm),
      snapshotLastLogIndex = logEntryIndexFromProto(proto.snapshotLastLogIndex),
      targetSnapshotLastTerm = termFromProto(proto.targetSnapshotLastTerm.getOrElse(proto.snapshotLastTerm)),
      targetSnapshotLastLogIndex =
        logEntryIndexFromProto(proto.targetSnapshotLastLogIndex.getOrElse(proto.snapshotLastLogIndex)),
    )
  }

  private def termToProto(message: raft.model.Term): msg.Term = {
    msg.Term.of(
      term = message.term,
    )
  }

  private def termFromProto(proto: msg.Term): raft.model.Term = {
    raft.model.Term(
      term = proto.term,
    )
  }

  // ===
  // raft.routing
  // ===

  private def memberIndexToProto(message: raft.routing.MemberIndex): msg.MemberIndex = {
    msg.MemberIndex.of(
      role = message.role,
    )
  }

  private def memberIndexFromProto(proto: msg.MemberIndex): raft.routing.MemberIndex = {
    raft.routing.MemberIndex.fromEncodedValue(
      encodedRole = proto.role,
    )
  }

  // ===
  // typed
  // ===

  private def replicationEnvelopeToBinary(message: typed.ReplicationEnvelope[_]): Array[Byte] = {
    msg.ReplicationEnvelope
      .of(
        entityId = message.entityId,
        message = payloadToProto(message.message),
      ).toByteArray
  }

  private def replicationEnvelopeFromBinary(bytes: Array[Byte]): typed.ReplicationEnvelope[_] = {
    val proto = msg.ReplicationEnvelope.parseFrom(bytes)
    typed.ReplicationEnvelope(
      proto.entityId,
      message = payloadFromProto(proto.message),
    )
  }

  // ===
  // payload
  // ===

  private def payloadToProto(message: Any): msg.Payload = {
    val messageRef      = message.asInstanceOf[AnyRef]
    val serializer      = serialization.findSerializerFor(messageRef)
    val enclosedMessage = ByteString.copyFrom(serializer.toBinary(messageRef))
    val serializerId    = serializer.identifier
    val manifest        = ByteString.copyFromUtf8(Serializers.manifestFor(serializer, messageRef))
    msg.Payload.of(
      enclosedMessage = enclosedMessage,
      serializerId = serializerId,
      messageManifest = Option(manifest),
    )
  }

  private def payloadFromProto(payload: msg.Payload): AnyRef = {
    val manifest        = payload.messageManifest.fold("")(_.toStringUtf8)
    val enclosedMessage = payload.enclosedMessage.toByteArray
    val serializerId    = payload.serializerId
    serialization.deserialize(enclosedMessage, serializerId, manifest).get
  }

}<|MERGE_RESOLUTION|>--- conflicted
+++ resolved
@@ -48,20 +48,12 @@
   // raft.snapshot
   val EntitySnapshotManifest = "DA"
   // raft.snapshot.sync
-<<<<<<< HEAD
-  val SyncCompletedManifest = "EA"
-  val SyncProgressManifest  = "EB"
-  val NoOffsetManifest      = "EC"
-  val SequenceManifest      = "ED"
-  val TimeBasedUUIDManifest = "EE"
-=======
-  private val SyncCompletedManifest  = "EA"
-  private val SyncProgressManifest   = "EB"
-  private val NoOffsetManifest       = "EC"
-  private val SequenceManifest       = "ED"
-  private val TimeBasedUUIDManifest  = "EE"
-  private val SnapshotCopiedManifest = "EF"
->>>>>>> 71c1cef4
+  val SyncCompletedManifest  = "EA"
+  val SyncProgressManifest   = "EB"
+  val NoOffsetManifest       = "EC"
+  val SequenceManifest       = "ED"
+  val TimeBasedUUIDManifest  = "EE"
+  val SnapshotCopiedManifest = "EF"
   // raft.model
   val NoOpManifest = "FA"
   // typed
