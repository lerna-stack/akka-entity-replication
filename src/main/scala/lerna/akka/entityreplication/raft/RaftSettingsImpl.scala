package lerna.akka.entityreplication.raft

import com.typesafe.config.{ Config, ConfigFactory }

import java.util.concurrent.TimeUnit.NANOSECONDS
import scala.concurrent.duration.{ Duration, DurationInt, FiniteDuration }
import scala.jdk.CollectionConverters._
import scala.jdk.DurationConverters._
import scala.util.Random

private[entityreplication] final case class RaftSettingsImpl(
    config: Config,
    electionTimeout: FiniteDuration,
    stickyLeaders: Map[String, String],
    heartbeatInterval: FiniteDuration,
    electionTimeoutMin: Duration,
    multiRaftRoles: Set[String],
    replicationFactor: Int,
    quorumSize: Int,
    numberOfShards: Int,
    disabledShards: Set[String],
    maxAppendEntriesSize: Int,
    maxAppendEntriesBatchSize: Int,
    compactionSnapshotCacheTimeToLive: FiniteDuration,
    compactionLogSizeThreshold: Int,
    compactionPreserveLogSize: Int,
    compactionLogSizeCheckInterval: FiniteDuration,
    snapshotSyncCopyingParallelism: Int,
    snapshotSyncPersistenceOperationTimeout: FiniteDuration,
    snapshotSyncMaxSnapshotBatchSize: Int,
    clusterShardingConfig: Config,
    raftActorAutoStartFrequency: FiniteDuration,
    raftActorAutoStartNumberOfActors: Int,
    raftActorAutoStartRetryInterval: FiniteDuration,
    journalPluginId: String,
    snapshotStorePluginId: String,
    queryPluginId: String,
    eventSourcedCommittedLogEntriesCheckInterval: FiniteDuration,
    eventSourcedMaxAppendCommittedEntriesSize: Int,
    eventSourcedMaxAppendCommittedEntriesBatchSize: Int,
    eventSourcedJournalPluginId: String,
    eventSourcedSnapshotStorePluginId: String,
    eventSourcedSnapshotEvery: Int,
) extends RaftSettings {

  override private[raft] def randomizedElectionTimeout(): FiniteDuration =
    RaftSettingsImpl.randomized(electionTimeout)

  override private[raft] def randomizedCompactionLogSizeCheckInterval(): FiniteDuration =
    RaftSettingsImpl.randomized(compactionLogSizeCheckInterval)

  override def journalPluginAdditionalConfig: Config =
    ConfigFactory.parseMap {
      Map(
        journalPluginId -> config.getObject("persistence.journal-plugin-additional"),
      ).asJava
    }

<<<<<<< HEAD
  override private[entityreplication] def withStickyLeaders(stickyLeaders: Map[String, String]) =
    copy(stickyLeaders = stickyLeaders)
=======
  override private[entityreplication] def withDisabledShards(disabledShards: Set[String]): RaftSettings =
    copy(disabledShards = disabledShards)
>>>>>>> 7d7d4ee6

  override private[entityreplication] def withJournalPluginId(pluginId: String): RaftSettings =
    copy(journalPluginId = pluginId)

  override private[entityreplication] def withSnapshotPluginId(pluginId: String): RaftSettings =
    copy(snapshotStorePluginId = pluginId)

  override private[entityreplication] def withQueryPluginId(pluginId: String): RaftSettings =
    copy(queryPluginId = pluginId)

  override private[entityreplication] def withEventSourcedJournalPluginId(pluginId: String): RaftSettings =
    copy(eventSourcedJournalPluginId = pluginId)

  override private[entityreplication] def withEventSourcedSnapshotStorePluginId(pluginId: String): RaftSettings =
    copy(eventSourcedSnapshotStorePluginId = pluginId)

}

private[entityreplication] object RaftSettingsImpl {

  def apply(root: Config): RaftSettingsImpl = {

    val config: Config = root.getConfig("lerna.akka.entityreplication.raft")

    val electionTimeout: FiniteDuration = config.getDuration("election-timeout").toScala

    val stickyLeaders: Map[String, String] = Map.empty

    val heartbeatInterval: FiniteDuration = config.getDuration("heartbeat-interval").toScala

    val electionTimeoutMin: Duration = electionTimeout * randomizedMinFactor

    // heartbeatInterval < electionTimeout < MTBF が満たせないと可用性が損なわれるため
    require(
      electionTimeoutMin > heartbeatInterval,
      s"electionTimeout (${electionTimeout.toMillis} ms) * $randomizedMinFactor must be larger than heartbeatInterval (${heartbeatInterval.toMillis} ms)",
    )

    val multiRaftRoles: Set[String] = config.getStringList("multi-raft-roles").asScala.toSet

    require(
      multiRaftRoles.size >= 3,
      s"multi-raft-roles should have size 3 or more for availability",
    )

    val replicationFactor: Int = multiRaftRoles.size

    val quorumSize: Int = (replicationFactor / 2) + 1

    val numberOfShards: Int = config.getInt("number-of-shards")

    require(
      numberOfShards > 0,
      s"number-of-shards ($numberOfShards) should be larger than 0",
    )

    val disabledShards: Set[String] = Set.empty

    val maxAppendEntriesSize: Int = config.getInt("max-append-entries-size")
    require(
      maxAppendEntriesSize > 0,
      s"max-append-entries-size ($maxAppendEntriesSize) should be greater than 0",
    )

    val maxAppendEntriesBatchSize: Int = config.getInt("max-append-entries-batch-size")
    require(
      maxAppendEntriesBatchSize > 0,
      s"max-append-entries-batch-size ($maxAppendEntriesBatchSize) should be greater than 0",
    )

    val compactionSnapshotCacheTimeToLive: FiniteDuration =
      config.getDuration("compaction.snapshot-cache-time-to-live").toScala

    val compactionLogSizeThreshold: Int = config.getInt("compaction.log-size-threshold")

    require(
      0 < compactionLogSizeThreshold,
      s"log-size-threshold ($compactionLogSizeThreshold) should be larger than 0",
    )

    val compactionPreserveLogSize: Int = config.getInt("compaction.preserve-log-size")

    require(
      0 < compactionPreserveLogSize,
      s"preserve-log-size ($compactionPreserveLogSize) should be larger than 0",
    )
    require(
      compactionPreserveLogSize < compactionLogSizeThreshold,
      s"preserve-log-size ($compactionPreserveLogSize) should be less than log-size-threshold ($compactionLogSizeThreshold).",
    )

    val compactionLogSizeCheckInterval: FiniteDuration =
      config.getDuration("compaction.log-size-check-interval").toScala

    val snapshotSyncCopyingParallelism: Int = config.getInt("snapshot-sync.snapshot-copying-parallelism")

    val snapshotSyncPersistenceOperationTimeout: FiniteDuration =
      config.getDuration("snapshot-sync.persistence-operation-timeout").toScala

    val snapshotSyncMaxSnapshotBatchSize: Int =
      config.getInt("snapshot-sync.max-snapshot-batch-size")
    require(
      snapshotSyncMaxSnapshotBatchSize > 0,
      s"snapshot-sync.max-snapshot-batch-size (${snapshotSyncMaxSnapshotBatchSize}) should be larger than 0",
    )

    val clusterShardingConfig: Config = config.getConfig("sharding")

    val raftActorAutoStartFrequency: FiniteDuration =
      config.getDuration("raft-actor-auto-start.frequency").toScala
    require(
      raftActorAutoStartFrequency > 0.milli,
      s"raft-actor-auto-start.frequency ($raftActorAutoStartFrequency) should be greater than 0 milli.",
    )

    val raftActorAutoStartNumberOfActors: Int =
      config.getInt("raft-actor-auto-start.number-of-actors")
    require(
      raftActorAutoStartNumberOfActors > 0,
      s"raft-actor-auto-start.number-of-actors ($raftActorAutoStartNumberOfActors) should be greater than 0.",
    )

    val raftActorAutoStartRetryInterval: FiniteDuration =
      config.getDuration("raft-actor-auto-start.retry-interval").toScala
    require(
      raftActorAutoStartRetryInterval > 0.milli,
      s"raft-actor-auto-start.retry-interval ($raftActorAutoStartRetryInterval) should be greater than 0 milli.",
    )

    val journalPluginId: String = config.getString("persistence.journal.plugin")

    val snapshotStorePluginId: String = config.getString("persistence.snapshot-store.plugin")

    val queryPluginId: String = config.getString("persistence.query.plugin")

    val eventSourcedCommittedLogEntriesCheckInterval: FiniteDuration =
      config.getDuration("eventsourced.committed-log-entries-check-interval").toScala
    require(
      eventSourcedCommittedLogEntriesCheckInterval > 0.milli,
      s"eventsourced.committed-log-entries-check-interval (${eventSourcedCommittedLogEntriesCheckInterval.toMillis}ms) should be greater than 0 milli.",
    )

    val eventSourcedMaxAppendCommittedEntriesSize: Int =
      config.getInt("eventsourced.max-append-committed-entries-size")
    require(
      eventSourcedMaxAppendCommittedEntriesSize > 0,
      s"eventsourced.max-append-committed-entries-size ($eventSourcedMaxAppendCommittedEntriesSize) should be greater than 0.",
    )

    val eventSourcedMaxAppendCommittedEntriesBatchSize: Int =
      config.getInt("eventsourced.max-append-committed-entries-batch-size")
    require(
      eventSourcedMaxAppendCommittedEntriesBatchSize > 0,
      s"eventsourced.max-append-committed-entries-batch-size ($eventSourcedMaxAppendCommittedEntriesBatchSize) should be greater than 0.",
    )

    val eventSourcedJournalPluginId: String = config.getString("eventsourced.persistence.journal.plugin")

    val eventSourcedSnapshotStorePluginId: String = config.getString("eventsourced.persistence.snapshot-store.plugin")

    val eventSourcedSnapshotEvery: Int = config.getInt("eventsourced.persistence.snapshot-every")
    require(
      eventSourcedSnapshotEvery > 0,
      s"snapshot-every ($eventSourcedSnapshotEvery) should be greater than 0.",
    )

    RaftSettingsImpl(
      config = config,
      electionTimeout = electionTimeout,
      stickyLeaders = stickyLeaders,
      heartbeatInterval = heartbeatInterval,
      electionTimeoutMin = electionTimeoutMin,
      multiRaftRoles = multiRaftRoles,
      replicationFactor = replicationFactor,
      quorumSize = quorumSize,
      numberOfShards = numberOfShards,
      disabledShards = disabledShards,
      maxAppendEntriesSize = maxAppendEntriesSize,
      maxAppendEntriesBatchSize = maxAppendEntriesBatchSize,
      compactionSnapshotCacheTimeToLive = compactionSnapshotCacheTimeToLive,
      compactionLogSizeThreshold = compactionLogSizeThreshold,
      compactionPreserveLogSize = compactionPreserveLogSize,
      compactionLogSizeCheckInterval = compactionLogSizeCheckInterval,
      snapshotSyncCopyingParallelism = snapshotSyncCopyingParallelism,
      snapshotSyncPersistenceOperationTimeout = snapshotSyncPersistenceOperationTimeout,
      snapshotSyncMaxSnapshotBatchSize = snapshotSyncMaxSnapshotBatchSize,
      clusterShardingConfig = clusterShardingConfig,
      raftActorAutoStartFrequency = raftActorAutoStartFrequency,
      raftActorAutoStartNumberOfActors = raftActorAutoStartNumberOfActors,
      raftActorAutoStartRetryInterval = raftActorAutoStartRetryInterval,
      journalPluginId = journalPluginId,
      snapshotStorePluginId = snapshotStorePluginId,
      queryPluginId = queryPluginId,
      eventSourcedCommittedLogEntriesCheckInterval = eventSourcedCommittedLogEntriesCheckInterval,
      eventSourcedMaxAppendCommittedEntriesSize,
      eventSourcedMaxAppendCommittedEntriesBatchSize,
      eventSourcedJournalPluginId = eventSourcedJournalPluginId,
      eventSourcedSnapshotStorePluginId = eventSourcedSnapshotStorePluginId,
      eventSourcedSnapshotEvery = eventSourcedSnapshotEvery,
    )
  }

  /**
    * 75% - 150% of duration
    */
  private def randomized(duration: FiniteDuration): FiniteDuration = {
    val randomizedDuration = duration * (randomizedMinFactor + randomizedMaxFactor * Random.nextDouble())
    FiniteDuration(randomizedDuration.toNanos, NANOSECONDS)
  }

  private val randomizedMinFactor = 0.75

  private val randomizedMaxFactor = 0.75
}<|MERGE_RESOLUTION|>--- conflicted
+++ resolved
@@ -56,13 +56,11 @@
       ).asJava
     }
 
-<<<<<<< HEAD
+  override private[entityreplication] def withDisabledShards(disabledShards: Set[String]): RaftSettings =
+    copy(disabledShards = disabledShards)
+
   override private[entityreplication] def withStickyLeaders(stickyLeaders: Map[String, String]) =
     copy(stickyLeaders = stickyLeaders)
-=======
-  override private[entityreplication] def withDisabledShards(disabledShards: Set[String]): RaftSettings =
-    copy(disabledShards = disabledShards)
->>>>>>> 7d7d4ee6
 
   override private[entityreplication] def withJournalPluginId(pluginId: String): RaftSettings =
     copy(journalPluginId = pluginId)
