package lerna.akka.entityreplication.raft

import akka.actor.{ typed, ActorSystem }
import akka.actor.testkit.typed.scaladsl.LoggingTestKit
import akka.actor.typed.scaladsl.adapter._
import akka.testkit.{ TestKit, TestProbe }
import akka.actor.typed.scaladsl.adapter._
import com.typesafe.config.ConfigFactory
import lerna.akka.entityreplication.raft.RaftProtocol._
import lerna.akka.entityreplication.model.NormalizedEntityId
<<<<<<< HEAD
import lerna.akka.entityreplication.raft.model.{ EntityEvent, LogEntry, LogEntryIndex, Term }
import lerna.akka.entityreplication.raft.protocol.RaftCommands.InstallSnapshot
=======
import lerna.akka.entityreplication.raft.RaftActor.Follower
import lerna.akka.entityreplication.raft.model.{ EntityEvent, LogEntry, LogEntryIndex, NoOp, ReplicatedLog, Term }
import lerna.akka.entityreplication.raft.protocol.{ FetchEntityEvents, FetchEntityEventsResponse }
>>>>>>> 1dd29b05
import lerna.akka.entityreplication.raft.snapshot.SnapshotProtocol._

object RaftActorSpec {
  final case object DummyEntityState
}

class RaftActorSpec extends TestKit(ActorSystem()) with RaftActorSpecBase {
  import RaftActorSpec._

<<<<<<< HEAD
  private implicit val typedSystem: typed.ActorSystem[Nothing] = system.toTyped
=======
  "RaftActor receiving FetchEntityEvents" should {
    "reply FetchEntityEventsResponse" in {
      val shardId             = createUniqueShardId()
      val followerMemberIndex = createUniqueMemberIndex()
      val follower = createRaftActor(
        shardId = shardId,
        selfMemberIndex = followerMemberIndex,
      )

      val replyProbe = TestProbe()
      val term       = Term.initial().next()
      val entityId   = NormalizedEntityId.from("test-entity")
      val logEntries = Seq(
        LogEntry(LogEntryIndex(1), EntityEvent(None, NoOp), term),
        LogEntry(LogEntryIndex(2), EntityEvent(Option(entityId), "a"), term),
        LogEntry(LogEntryIndex(3), EntityEvent(Option(entityId), "b"), term),
        LogEntry(LogEntryIndex(4), EntityEvent(Option(entityId), "c"), term),
      )
      val data = RaftMemberData(
        replicatedLog = ReplicatedLog().merge(logEntries, LogEntryIndex.initial()),
        lastApplied = LogEntryIndex(3),
      )
      setState(follower, Follower, data)
      assume(data.lastApplied <= data.replicatedLog.lastLogIndex)

      follower ! FetchEntityEvents(
        entityId,
        from = LogEntryIndex.initial(),
        to = data.lastApplied,
        replyTo = replyProbe.ref,
      )
      val reply = replyProbe.expectMsgType[FetchEntityEventsResponse]
      reply.events.map(_.index) should be(Seq(LogEntryIndex(2), LogEntryIndex(3)))
    }
  }
>>>>>>> 1dd29b05

  "RaftActor Snapshotting" should {

    val raftConfig = ConfigFactory
      .parseString("""
                     | lerna.akka.entityreplication.raft {
                     |   election-timeout = 99999s
                     |   # ログの長さが 3 を超えている場合は snapshot をとる
                     |   compaction.log-size-threshold = 3
                     |   compaction.preserve-log-size = 1
                     |   compaction.log-size-check-interval = 1s
                     | }
                     |""".stripMargin).withFallback(ConfigFactory.load())

    "ログが追加された後にログの長さがしきい値を超えている場合はスナップショットがとられる" in {
      val snapshotStore       = TestProbe()
      val replicationActor    = TestProbe()
      val shardId             = createUniqueShardId()
      val followerMemberIndex = createUniqueMemberIndex()
      val follower = createRaftActor(
        shardId = shardId,
        selfMemberIndex = followerMemberIndex,
        shardSnapshotStore = snapshotStore.ref,
        replicationActor = replicationActor.ref,
        settings = RaftSettings(raftConfig),
      )

      val leaderMemberIndex = createUniqueMemberIndex()
      val term              = Term.initial().next()
      val entityId          = NormalizedEntityId.from("test-entity")
      val logEntries = Seq(
        LogEntry(LogEntryIndex(1), EntityEvent(Option(entityId), "a"), term),
        LogEntry(LogEntryIndex(2), EntityEvent(Option(entityId), "b"), term),
        LogEntry(LogEntryIndex(3), EntityEvent(Option(entityId), "c"), term),
        LogEntry(LogEntryIndex(4), EntityEvent(Option(entityId), "d"), term),
      )
      val applicableIndex = LogEntryIndex(3)
      follower ! createAppendEntries(
        shardId,
        term,
        leaderMemberIndex,
        entries = logEntries,
        leaderCommit = applicableIndex,
      )

      val command =
        replicationActor.fishForSpecificMessage() {
          case msg: TakeSnapshot => msg
        }
      command.metadata shouldBe EntitySnapshotMetadata(entityId, applicableIndex)
    }

    "全スナップショットの永続化が完了すると Entity に適用済みの部分までログが切り詰められる" in {

      val snapshotStore       = TestProbe()
      val replicationActor    = TestProbe()
      val shardId             = createUniqueShardId()
      val followerMemberIndex = createUniqueMemberIndex()
      val follower = createRaftActor(
        shardId = shardId,
        selfMemberIndex = followerMemberIndex,
        shardSnapshotStore = snapshotStore.ref,
        replicationActor = replicationActor.ref,
        settings = RaftSettings(raftConfig),
      )

      val leaderMemberIndex = createUniqueMemberIndex()
      val term              = Term.initial().next()
      val entityId1         = NormalizedEntityId.from("test-entity-1")
      val entityId2         = NormalizedEntityId.from("test-entity-2")
      val logEntries = Seq(
        LogEntry(LogEntryIndex(1), EntityEvent(Option(entityId1), "a"), term),
        LogEntry(LogEntryIndex(2), EntityEvent(Option(entityId1), "b"), term),
        LogEntry(LogEntryIndex(3), EntityEvent(Option(entityId2), "c"), term),
        LogEntry(LogEntryIndex(4), EntityEvent(Option(entityId2), "d"), term),
      )
      val applicableIndex = LogEntryIndex(3)
      follower ! createAppendEntries(
        shardId,
        term,
        leaderMemberIndex,
        entries = logEntries,
        leaderCommit = applicableIndex,
      )
      // entityId1 と entityId2 の両方に TakeSnapshot が配信されるので、それぞれ reply
      replicationActor.fishForSpecificMessage() {
        case msg: TakeSnapshot =>
          replicationActor.reply(Snapshot(msg.metadata, EntityState(DummyEntityState)))
      }
      replicationActor.fishForSpecificMessage() {
        case msg: TakeSnapshot =>
          replicationActor.reply(Snapshot(msg.metadata, EntityState(DummyEntityState)))
      }
      snapshotStore.receiveWhile(messages = 2) {
        case msg: SaveSnapshot =>
          snapshotStore.reply(SaveSnapshotSuccess(msg.snapshot.metadata))
          msg
      }
      awaitAssert {
        import org.scalatest.LoneElement._
        getState(follower).stateData.replicatedLog.entries should have size 1
        getState(follower).stateData.replicatedLog.entries.loneElement shouldBe logEntries.last
      }
    }

    "1つでもスナップショットの取得に失敗した Entity が居た場合はログが切り詰められない" in {

      val snapshotStore       = TestProbe()
      val replicationActor    = TestProbe()
      val shardId             = createUniqueShardId()
      val followerMemberIndex = createUniqueMemberIndex()
      val follower = createRaftActor(
        shardId = shardId,
        selfMemberIndex = followerMemberIndex,
        shardSnapshotStore = snapshotStore.ref,
        replicationActor = replicationActor.ref,
        settings = RaftSettings(raftConfig),
      )

      val leaderMemberIndex = createUniqueMemberIndex()
      val term              = Term.initial().next()
      val entityId1         = NormalizedEntityId.from("test-entity-1")
      val entityId2         = NormalizedEntityId.from("test-entity-2")
      val logEntries = Seq(
        LogEntry(LogEntryIndex(1), EntityEvent(Option(entityId1), "a"), term),
        LogEntry(LogEntryIndex(2), EntityEvent(Option(entityId1), "b"), term),
        LogEntry(LogEntryIndex(3), EntityEvent(Option(entityId2), "c"), term),
        LogEntry(LogEntryIndex(4), EntityEvent(Option(entityId2), "d"), term),
      )
      val applicableIndex = LogEntryIndex(3)
      follower ! createAppendEntries(
        shardId,
        term,
        leaderMemberIndex,
        entries = logEntries,
        leaderCommit = applicableIndex,
      )
      // entityId1 と entityId2 の両方に TakeSnapshot が配信されるので、それぞれ reply
      replicationActor.fishForSpecificMessage() {
        case msg: TakeSnapshot =>
          replicationActor.reply(Snapshot(msg.metadata, EntityState(DummyEntityState)))
      }
      replicationActor.fishForSpecificMessage() {
        case _: TakeSnapshot =>
        // do not reply Snapshot
      }
      snapshotStore.receiveWhile(messages = 1) {
        case msg: SaveSnapshot =>
          snapshotStore.reply(SaveSnapshotSuccess(msg.snapshot.metadata))
          msg
      }
      snapshotStore.expectNoMessage()

      awaitAssert(getState(follower).stateData.replicatedLog.entries should have size logEntries.size)
    }

    "1つでもスナップショットの永続化に失敗した Entity が居た場合はログが切り詰められない" in {

      val snapshotStore       = TestProbe()
      val replicationActor    = TestProbe()
      val shardId             = createUniqueShardId()
      val followerMemberIndex = createUniqueMemberIndex()
      val follower = createRaftActor(
        shardId = shardId,
        selfMemberIndex = followerMemberIndex,
        shardSnapshotStore = snapshotStore.ref,
        replicationActor = replicationActor.ref,
        settings = RaftSettings(raftConfig),
      )

      val leaderMemberIndex = createUniqueMemberIndex()
      val term              = Term.initial().next()
      val entityId1         = NormalizedEntityId.from("test-entity-1")
      val entityId2         = NormalizedEntityId.from("test-entity-2")
      val logEntries = Seq(
        LogEntry(LogEntryIndex(1), EntityEvent(Option(entityId1), "a"), term),
        LogEntry(LogEntryIndex(2), EntityEvent(Option(entityId1), "b"), term),
        LogEntry(LogEntryIndex(3), EntityEvent(Option(entityId2), "c"), term),
        LogEntry(LogEntryIndex(4), EntityEvent(Option(entityId2), "d"), term),
      )
      val applicableIndex = LogEntryIndex(3)
      follower ! createAppendEntries(
        shardId,
        term,
        leaderMemberIndex,
        entries = logEntries,
        leaderCommit = applicableIndex,
      )
      // entityId1 と entityId2 の両方に TakeSnapshot が配信されるので、それぞれ reply
      replicationActor.fishForSpecificMessage() {
        case msg: TakeSnapshot =>
          replicationActor.reply(Snapshot(msg.metadata, EntityState(DummyEntityState)))
      }
      replicationActor.fishForSpecificMessage() {
        case msg: TakeSnapshot =>
          replicationActor.reply(Snapshot(msg.metadata, EntityState(DummyEntityState)))
      }
      snapshotStore.receiveWhile(messages = 1) {
        case msg: SaveSnapshot =>
          snapshotStore.reply(SaveSnapshotSuccess(msg.snapshot.metadata))
      }
      snapshotStore.receiveWhile(messages = 1) {
        case msg: SaveSnapshot =>
          snapshotStore.reply(SaveSnapshotFailure(msg.snapshot.metadata))
      }

      awaitAssert(getState(follower).stateData.replicatedLog.entries should have size logEntries.size)
    }

    "ログの取得や永続化に一度失敗したとしても、再度スナップショットの取得が行われる" in {

      val snapshotStore       = TestProbe()
      val replicationActor    = TestProbe()
      val shardId             = createUniqueShardId()
      val followerMemberIndex = createUniqueMemberIndex()
      val follower = createRaftActor(
        shardId = shardId,
        selfMemberIndex = followerMemberIndex,
        shardSnapshotStore = snapshotStore.ref,
        replicationActor = replicationActor.ref,
        settings = RaftSettings(raftConfig),
      )

      val leaderMemberIndex = createUniqueMemberIndex()
      val term              = Term.initial().next()
      val entityId1         = NormalizedEntityId.from("test-entity-1")
      val entityId2         = NormalizedEntityId.from("test-entity-2")
      val logEntries = Seq(
        LogEntry(LogEntryIndex(1), EntityEvent(Option(entityId1), "a"), term),
        LogEntry(LogEntryIndex(2), EntityEvent(Option(entityId1), "b"), term),
        LogEntry(LogEntryIndex(3), EntityEvent(Option(entityId2), "c"), term),
        LogEntry(LogEntryIndex(4), EntityEvent(Option(entityId2), "d"), term),
      )
      val applicableIndex = LogEntryIndex(3)
      follower ! createAppendEntries(
        shardId,
        term,
        leaderMemberIndex,
        entries = logEntries,
        leaderCommit = applicableIndex,
      )
      // 1 回目は永続化に失敗
      replicationActor.fishForSpecificMessage() {
        case msg: TakeSnapshot =>
          replicationActor.reply(Snapshot(msg.metadata, EntityState(DummyEntityState)))
      }
      replicationActor.fishForSpecificMessage() {
        case msg: TakeSnapshot =>
          replicationActor.reply(Snapshot(msg.metadata, EntityState(DummyEntityState)))
      }
      snapshotStore.receiveWhile(messages = 1) {
        case msg: SaveSnapshot =>
          snapshotStore.reply(SaveSnapshotSuccess(msg.snapshot.metadata))
      }
      snapshotStore.receiveWhile(messages = 1) {
        case msg: SaveSnapshot =>
          snapshotStore.reply(SaveSnapshotFailure(msg.snapshot.metadata))
      }
      // 2 回目は成功
      replicationActor.fishForSpecificMessage() {
        case msg: TakeSnapshot =>
          replicationActor.reply(Snapshot(msg.metadata, EntityState(DummyEntityState)))
      }
      replicationActor.fishForSpecificMessage() {
        case msg: TakeSnapshot =>
          replicationActor.reply(Snapshot(msg.metadata, EntityState(DummyEntityState)))
      }
      snapshotStore.receiveWhile(messages = 2) {
        case msg: SaveSnapshot =>
          snapshotStore.reply(SaveSnapshotSuccess(msg.snapshot.metadata))
      }

      awaitAssert {
        import org.scalatest.LoneElement._
        getState(follower).stateData.replicatedLog.entries should have size 1
        getState(follower).stateData.replicatedLog.entries.loneElement shouldBe logEntries.last
      }
    }

<<<<<<< HEAD
    "prevent to start snapshot synchronization during compaction" in {
=======
    "not persist snapshots that have already been persisted in the next compaction" in {
>>>>>>> 1dd29b05
      val snapshotStore       = TestProbe()
      val replicationActor    = TestProbe()
      val shardId             = createUniqueShardId()
      val followerMemberIndex = createUniqueMemberIndex()
      val follower = createRaftActor(
        shardId = shardId,
        selfMemberIndex = followerMemberIndex,
        shardSnapshotStore = snapshotStore.ref,
        replicationActor = replicationActor.ref,
        settings = RaftSettings(raftConfig),
      )

      val leaderMemberIndex = createUniqueMemberIndex()
      val term              = Term.initial().next()
<<<<<<< HEAD
      val entityId          = NormalizedEntityId.from("test-entity")
      val logEntries = Seq(
        LogEntry(LogEntryIndex(1), EntityEvent(Option(entityId), "a"), term),
        LogEntry(LogEntryIndex(2), EntityEvent(Option(entityId), "b"), term),
        LogEntry(LogEntryIndex(3), EntityEvent(Option(entityId), "c"), term),
        LogEntry(LogEntryIndex(4), EntityEvent(Option(entityId), "d"), term),
      )
      val applicableIndex = LogEntryIndex(3)
      val installSnapshot =
        InstallSnapshot(
          shardId,
          term,
          leaderMemberIndex,
          srcLatestSnapshotLastLogTerm = term,
          srcLatestSnapshotLastLogLogIndex = applicableIndex,
        )
=======
      val entityId1         = NormalizedEntityId.from("test-entity-1")
      val entityId2         = NormalizedEntityId.from("test-entity-2")

      follower ! createAppendEntries(
        shardId,
        term,
        leaderMemberIndex,
        entries = Seq(
          LogEntry(LogEntryIndex(1), EntityEvent(Option(entityId1), "a"), term),
          LogEntry(LogEntryIndex(2), EntityEvent(Option(entityId1), "b"), term),
          LogEntry(LogEntryIndex(3), EntityEvent(Option(entityId1), "c"), term),
          LogEntry(LogEntryIndex(4), EntityEvent(Option(entityId1), "d"), term),
        ),
        leaderCommit = LogEntryIndex(4),
      )
      replicationActor.fishForSpecificMessage() {
        case msg: TakeSnapshot =>
          msg.metadata.entityId should be(entityId1)
          replicationActor.reply(Snapshot(msg.metadata, EntityState(DummyEntityState)))
      }
      snapshotStore.receiveWhile(messages = 1) {
        case msg: SaveSnapshot =>
          snapshotStore.reply(SaveSnapshotSuccess(msg.snapshot.metadata))
      }

      // add events that only entity2 persisted
>>>>>>> 1dd29b05
      follower ! createAppendEntries(
        shardId,
        term,
        leaderMemberIndex,
<<<<<<< HEAD
        entries = logEntries,
        leaderCommit = applicableIndex,
      )
      // wait for starting compaction
      val takeSnapshot =
        replicationActor.fishForSpecificMessage() {
          case msg: TakeSnapshot => msg
        }
      LoggingTestKit.info("Skipping snapshot synchronization because compaction is in progress").expect {
        follower ! installSnapshot
      }
      takeSnapshot.replyTo ! Snapshot(takeSnapshot.metadata, EntityState(DummyEntityState))
      snapshotStore.receiveWhile(messages = 1) {
        case msg: SaveSnapshot =>
          snapshotStore.reply(SaveSnapshotSuccess(msg.snapshot.metadata))
      } should have length 1
      // compaction completed (snapshot synchronization become available)
      LoggingTestKit.info("Snapshot synchronization already completed").expect {
        // the snapshots has been already saved by compaction
        follower ! installSnapshot
=======
        prevLogIndex = LogEntryIndex(4),
        prevLogTerm = term,
        entries = Seq(
          LogEntry(LogEntryIndex(5), EntityEvent(Option(entityId2), "e"), term),
          LogEntry(LogEntryIndex(6), EntityEvent(Option(entityId2), "f"), term),
          LogEntry(LogEntryIndex(7), EntityEvent(Option(entityId2), "g"), term),
        ),
        leaderCommit = LogEntryIndex(7),
      )
      // the snapshot should be only for entity2
      replicationActor.fishForSpecificMessage() {
        case msg: TakeSnapshot =>
          msg.metadata.entityId should be(entityId2)
          replicationActor.reply(Snapshot(msg.metadata, EntityState(DummyEntityState)))
      }
      snapshotStore.receiveWhile(messages = 1) {
        case msg: SaveSnapshot =>
          msg.snapshot.metadata.entityId should be(entityId2)
          snapshotStore.reply(SaveSnapshotSuccess(msg.snapshot.metadata))
>>>>>>> 1dd29b05
      }
    }
  }
}<|MERGE_RESOLUTION|>--- conflicted
+++ resolved
@@ -1,21 +1,16 @@
 package lerna.akka.entityreplication.raft
 
-import akka.actor.{ typed, ActorSystem }
 import akka.actor.testkit.typed.scaladsl.LoggingTestKit
 import akka.actor.typed.scaladsl.adapter._
+import akka.actor.{ typed, ActorSystem }
 import akka.testkit.{ TestKit, TestProbe }
-import akka.actor.typed.scaladsl.adapter._
 import com.typesafe.config.ConfigFactory
+import lerna.akka.entityreplication.model.NormalizedEntityId
+import lerna.akka.entityreplication.raft.RaftActor.Follower
 import lerna.akka.entityreplication.raft.RaftProtocol._
-import lerna.akka.entityreplication.model.NormalizedEntityId
-<<<<<<< HEAD
-import lerna.akka.entityreplication.raft.model.{ EntityEvent, LogEntry, LogEntryIndex, Term }
+import lerna.akka.entityreplication.raft.model._
 import lerna.akka.entityreplication.raft.protocol.RaftCommands.InstallSnapshot
-=======
-import lerna.akka.entityreplication.raft.RaftActor.Follower
-import lerna.akka.entityreplication.raft.model.{ EntityEvent, LogEntry, LogEntryIndex, NoOp, ReplicatedLog, Term }
 import lerna.akka.entityreplication.raft.protocol.{ FetchEntityEvents, FetchEntityEventsResponse }
->>>>>>> 1dd29b05
 import lerna.akka.entityreplication.raft.snapshot.SnapshotProtocol._
 
 object RaftActorSpec {
@@ -25,9 +20,8 @@
 class RaftActorSpec extends TestKit(ActorSystem()) with RaftActorSpecBase {
   import RaftActorSpec._
 
-<<<<<<< HEAD
   private implicit val typedSystem: typed.ActorSystem[Nothing] = system.toTyped
-=======
+
   "RaftActor receiving FetchEntityEvents" should {
     "reply FetchEntityEventsResponse" in {
       val shardId             = createUniqueShardId()
@@ -63,7 +57,6 @@
       reply.events.map(_.index) should be(Seq(LogEntryIndex(2), LogEntryIndex(3)))
     }
   }
->>>>>>> 1dd29b05
 
   "RaftActor Snapshotting" should {
 
@@ -343,26 +336,21 @@
       }
     }
 
-<<<<<<< HEAD
     "prevent to start snapshot synchronization during compaction" in {
-=======
-    "not persist snapshots that have already been persisted in the next compaction" in {
->>>>>>> 1dd29b05
-      val snapshotStore       = TestProbe()
-      val replicationActor    = TestProbe()
-      val shardId             = createUniqueShardId()
-      val followerMemberIndex = createUniqueMemberIndex()
-      val follower = createRaftActor(
-        shardId = shardId,
-        selfMemberIndex = followerMemberIndex,
-        shardSnapshotStore = snapshotStore.ref,
-        replicationActor = replicationActor.ref,
-        settings = RaftSettings(raftConfig),
-      )
-
-      val leaderMemberIndex = createUniqueMemberIndex()
-      val term              = Term.initial().next()
-<<<<<<< HEAD
+      val snapshotStore       = TestProbe()
+      val replicationActor    = TestProbe()
+      val shardId             = createUniqueShardId()
+      val followerMemberIndex = createUniqueMemberIndex()
+      val follower = createRaftActor(
+        shardId = shardId,
+        selfMemberIndex = followerMemberIndex,
+        shardSnapshotStore = snapshotStore.ref,
+        replicationActor = replicationActor.ref,
+        settings = RaftSettings(raftConfig),
+      )
+
+      val leaderMemberIndex = createUniqueMemberIndex()
+      val term              = Term.initial().next()
       val entityId          = NormalizedEntityId.from("test-entity")
       val logEntries = Seq(
         LogEntry(LogEntryIndex(1), EntityEvent(Option(entityId), "a"), term),
@@ -379,7 +367,48 @@
           srcLatestSnapshotLastLogTerm = term,
           srcLatestSnapshotLastLogLogIndex = applicableIndex,
         )
-=======
+      follower ! createAppendEntries(
+        shardId,
+        term,
+        leaderMemberIndex,
+        entries = logEntries,
+        leaderCommit = applicableIndex,
+      )
+      // wait for starting compaction
+      val takeSnapshot =
+        replicationActor.fishForSpecificMessage() {
+          case msg: TakeSnapshot => msg
+        }
+      LoggingTestKit.info("Skipping snapshot synchronization because compaction is in progress").expect {
+        follower ! installSnapshot
+      }
+      takeSnapshot.replyTo ! Snapshot(takeSnapshot.metadata, EntityState(DummyEntityState))
+      snapshotStore.receiveWhile(messages = 1) {
+        case msg: SaveSnapshot =>
+          snapshotStore.reply(SaveSnapshotSuccess(msg.snapshot.metadata))
+      } should have length 1
+      // compaction completed (snapshot synchronization become available)
+      LoggingTestKit.info("Snapshot synchronization already completed").expect {
+        // the snapshots has been already saved by compaction
+        follower ! installSnapshot
+      }
+    }
+
+    "not persist snapshots that have already been persisted in the next compaction" in {
+      val snapshotStore       = TestProbe()
+      val replicationActor    = TestProbe()
+      val shardId             = createUniqueShardId()
+      val followerMemberIndex = createUniqueMemberIndex()
+      val follower = createRaftActor(
+        shardId = shardId,
+        selfMemberIndex = followerMemberIndex,
+        shardSnapshotStore = snapshotStore.ref,
+        replicationActor = replicationActor.ref,
+        settings = RaftSettings(raftConfig),
+      )
+
+      val leaderMemberIndex = createUniqueMemberIndex()
+      val term              = Term.initial().next()
       val entityId1         = NormalizedEntityId.from("test-entity-1")
       val entityId2         = NormalizedEntityId.from("test-entity-2")
 
@@ -406,33 +435,10 @@
       }
 
       // add events that only entity2 persisted
->>>>>>> 1dd29b05
-      follower ! createAppendEntries(
-        shardId,
-        term,
-        leaderMemberIndex,
-<<<<<<< HEAD
-        entries = logEntries,
-        leaderCommit = applicableIndex,
-      )
-      // wait for starting compaction
-      val takeSnapshot =
-        replicationActor.fishForSpecificMessage() {
-          case msg: TakeSnapshot => msg
-        }
-      LoggingTestKit.info("Skipping snapshot synchronization because compaction is in progress").expect {
-        follower ! installSnapshot
-      }
-      takeSnapshot.replyTo ! Snapshot(takeSnapshot.metadata, EntityState(DummyEntityState))
-      snapshotStore.receiveWhile(messages = 1) {
-        case msg: SaveSnapshot =>
-          snapshotStore.reply(SaveSnapshotSuccess(msg.snapshot.metadata))
-      } should have length 1
-      // compaction completed (snapshot synchronization become available)
-      LoggingTestKit.info("Snapshot synchronization already completed").expect {
-        // the snapshots has been already saved by compaction
-        follower ! installSnapshot
-=======
+      follower ! createAppendEntries(
+        shardId,
+        term,
+        leaderMemberIndex,
         prevLogIndex = LogEntryIndex(4),
         prevLogTerm = term,
         entries = Seq(
@@ -452,7 +458,6 @@
         case msg: SaveSnapshot =>
           msg.snapshot.metadata.entityId should be(entityId2)
           snapshotStore.reply(SaveSnapshotSuccess(msg.snapshot.metadata))
->>>>>>> 1dd29b05
       }
     }
   }
