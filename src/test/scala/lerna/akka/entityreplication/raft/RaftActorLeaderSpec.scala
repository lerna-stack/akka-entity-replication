package lerna.akka.entityreplication.raft

import akka.Done
import akka.actor.testkit.typed.scaladsl.LoggingTestKit
import akka.actor.typed.scaladsl.adapter._
import akka.actor.ActorSystem
import akka.cluster.Cluster
import akka.persistence.testkit.scaladsl.PersistenceTestKit
import akka.testkit.{ TestKit, TestProbe }
import com.typesafe.config.ConfigFactory
import lerna.akka.entityreplication.internal.ClusterReplicationSettingsImpl
import lerna.akka.entityreplication.ReplicationRegion
import lerna.akka.entityreplication.model.{ EntityInstanceId, NormalizedEntityId, NormalizedShardId, TypeName }
import lerna.akka.entityreplication.raft.RaftProtocol.{
  Command,
  ProcessCommand,
  Replica,
  Replicate,
  ReplicationFailed,
  ReplicationSucceeded,
}
import lerna.akka.entityreplication.raft.eventsourced.CommitLogStoreActor
import lerna.akka.entityreplication.raft.model._
import lerna.akka.entityreplication.raft.protocol.RaftCommands._
import lerna.akka.entityreplication.testkit.CustomTestProbe._
import lerna.akka.entityreplication.raft.snapshot.SnapshotProtocol.{
  EntitySnapshot,
  EntitySnapshotMetadata,
  EntityState,
}
import lerna.akka.entityreplication.raft.snapshot.{ ShardSnapshotStore, SnapshotProtocol }
import lerna.akka.entityreplication.util.EventStore
import org.scalatest.Inside

import scala.concurrent.duration.DurationInt

class RaftActorLeaderSpec
    extends TestKit(ActorSystem("RaftActorLeaderSpec", RaftActorSpecBase.configWithPersistenceTestKits))
    with RaftActorSpecBase
    with Inside {

  import RaftActor._
  private implicit val typedSystem: akka.actor.typed.ActorSystem[Nothing] = system.toTyped

  private[this] val entityId = NormalizedEntityId.from("test-entity")
  private[this] val shardId  = NormalizedShardId.from("test-shard")

  private val persistenceTestKit = PersistenceTestKit(system)

  override def beforeEach(): Unit = {
    super.beforeEach()
    persistenceTestKit.clearAll()
  }

  "Leader" should {

    "AppendEntries が古い Term を持っているときは拒否" in {
      val leaderMemberIndex = createUniqueMemberIndex()
      val leader = createRaftActor(
        selfMemberIndex = leaderMemberIndex,
      )
      val anotherMemberIndex = createUniqueMemberIndex()
      val term1              = Term.initial()
      val term2              = term1.next()
      setState(leader, Leader, createLeaderData(term2))

      leader ! createAppendEntries(shardId, term1, anotherMemberIndex)
      expectMsg(AppendEntriesFailed(term2, leaderMemberIndex))
    }

    "AppendEntries が新しい Term を持っているときは Follower に降格" in {
      val leaderMemberIndex = createUniqueMemberIndex()
      val leader = createRaftActor(
        selfMemberIndex = leaderMemberIndex,
      )
      val anotherMemberIndex = createUniqueMemberIndex()
      val term1              = Term.initial()
      val term2              = term1.next()
      setState(leader, Leader, createLeaderData(term1))

      leader ! createAppendEntries(shardId, term2, anotherMemberIndex)
      expectMsg(AppendEntriesSucceeded(term2, LogEntryIndex(0), leaderMemberIndex))

      val state = getState(leader)
      state.stateName should be(Follower)
      state.stateData.currentTerm should be(term2)
      state.stateData.leaderMember should contain(anotherMemberIndex)
    }

    "コマンドを ReplicationActor に転送する" ignore {}

    "AppendEntries が新しい Term を持っていて、prevLogIndex/prevLogTerm に一致するログエントリがある場合は AppendEntriesSucceeded" in {
      val leaderMemberIndex = createUniqueMemberIndex()
      val leader = createRaftActor(
        selfMemberIndex = leaderMemberIndex,
      )
      val newLeaderMemberIndex = createUniqueMemberIndex()
      val logEntries = Seq(
        LogEntry(LogEntryIndex(1), EntityEvent(None, NoOp), Term(1)),
        LogEntry(LogEntryIndex(2), EntityEvent(Option(entityId), "b"), Term(1)),
      )
      val log = ReplicatedLog().truncateAndAppend(logEntries)
      setState(leader, Leader, createLeaderData(Term(1), log))

      leader ! createAppendEntries(
        shardId,
        Term(2),
        newLeaderMemberIndex,
        LogEntryIndex(2),
        Term(1),
        Seq(
          LogEntry(LogEntryIndex(3), EntityEvent(None, NoOp), Term(2)),
        ),
      )
      expectMsg(AppendEntriesSucceeded(Term(2), LogEntryIndex(3), leaderMemberIndex))
    }

    "AppendEntries が新しい Term を持っていて、prevLogIndex/prevLogTerm に一致するログエントリがない場合は AppendEntriesFailed" in {
      val leaderMemberIndex = createUniqueMemberIndex()
      val leader = createRaftActor(
        selfMemberIndex = leaderMemberIndex,
      )
      val newLeaderMemberIndex = createUniqueMemberIndex()
      val term1                = Term(1)
      val term2                = Term(2)
      val index1               = LogEntryIndex(1)
      val index2               = LogEntryIndex(2)
      val index3               = LogEntryIndex(3)
      val logEntries = Seq(
        LogEntry(index1, EntityEvent(Option(entityId), "a"), term1),
        LogEntry(index2, EntityEvent(Option(entityId), "b"), term1),
      )
      val log = ReplicatedLog().truncateAndAppend(logEntries)
      setState(leader, Leader, createLeaderData(term1, log))

      leader ! createAppendEntries(shardId, term2, newLeaderMemberIndex, index3, term1, logEntries)
      expectMsg(AppendEntriesFailed(term2, leaderMemberIndex))

      val state = getState(leader)
      state.stateName should be(Follower)
      state.stateData.currentTerm should be(term2)
      state.stateData.leaderMember should contain(newLeaderMemberIndex)
    }

    "prevLogIndex の Term が prevLogTerm に一致するログエントリでない場合は AppendEntriesFailed を返す" in {
      val leaderMemberIndex = createUniqueMemberIndex()
      val leader = createRaftActor(
        selfMemberIndex = leaderMemberIndex,
      )
      val newLeaderMemberIndex = createUniqueMemberIndex()
      val term1                = Term(1)
      val index1               = LogEntryIndex(1)
      val index2               = LogEntryIndex(2)
      val index3               = LogEntryIndex(3)
      val index4               = LogEntryIndex(4)
      val followerLogEntries = Seq(
        LogEntry(index1, EntityEvent(Option(entityId), "a"), term1),
        LogEntry(index2, EntityEvent(Option(entityId), "b"), term1),
        LogEntry(index3, EntityEvent(Option(entityId), "c"), term1),
      )
      val leaderLogEntries = Seq(
        LogEntry(index4, EntityEvent(Option(entityId), "e"), term1.next()),
      )
      val log = ReplicatedLog().truncateAndAppend(followerLogEntries)
      setState(leader, Leader, createLeaderData(term1, log))

      leader ! createAppendEntries(shardId, term1, newLeaderMemberIndex, index3, term1.next(), leaderLogEntries)
      expectMsg(AppendEntriesFailed(term1, leaderMemberIndex))
    }

    "leaderCommit > commitIndex となる場合、 commitIndex に min(leaderCommit, 新規エントリの最後のインデックス) を設定" in {
      val leaderMemberIndex = createUniqueMemberIndex()
      val leader = createRaftActor(
        selfMemberIndex = leaderMemberIndex,
      )
      val newLeaderMemberIndex = createUniqueMemberIndex()
      val term1                = Term(1)
      val term2                = Term(2)
      // leaderCommit > commitIndex
      val index2       = LogEntryIndex(2)
      val leaderCommit = LogEntryIndex(3)
      val logEntries1 = Seq(
        LogEntry(LogEntryIndex(1), EntityEvent(Option(entityId), "a"), term1),
        LogEntry(LogEntryIndex(2), EntityEvent(Option(entityId), "b"), term1),
      )
      val log        = ReplicatedLog().truncateAndAppend(logEntries1)
      val leaderData = createLeaderData(term1, log, index2)

      val logEntries2 = Seq(
        LogEntry(leaderCommit, EntityEvent(Option(entityId), "c"), term1),
      )
      setState(leader, Leader, leaderData)
      leader ! createAppendEntries(shardId, term2, newLeaderMemberIndex, index2, term1, logEntries2, leaderCommit)
      expectMsg(AppendEntriesSucceeded(term2, leaderCommit, leaderMemberIndex))

      getState(leader).stateData.commitIndex should be(leaderCommit)
    }

    "keep commitIndex even if leaderCommit is less than commitIndex" in {
      val leaderMemberIndex = createUniqueMemberIndex()
      val leader = createRaftActor(
        selfMemberIndex = leaderMemberIndex,
      )
      val newLeaderMemberIndex = createUniqueMemberIndex()
      val term1                = Term(1)
      val term2                = Term(2)
      val index1               = LogEntryIndex(1)
      val index2               = LogEntryIndex(2)
      val index3               = LogEntryIndex(3)
      val term1LogEntries = Seq(
        LogEntry(index1, EntityEvent(Option(entityId), "a"), term1),
        LogEntry(index2, EntityEvent(Option(entityId), "b"), term1),
      )
      val log        = ReplicatedLog().truncateAndAppend(term1LogEntries)
      val leaderData = createLeaderData(term1, log, commitIndex = index2)
      setState(leader, Leader, leaderData)
      // index2 already committed but new Leader doesn't know that

      // new Leader elected
      val term2LogEntries = Seq(
        LogEntry(index3, EntityEvent(None, NoOp), term2),
      )
      leader ! createAppendEntries(
        shardId,
        term = term2,
        newLeaderMemberIndex,
        prevLogIndex = index2,
        prevLogTerm = term1,
        term2LogEntries,
        leaderCommit = index1,
      )
      expectMsg(AppendEntriesSucceeded(term2, index3, leaderMemberIndex))

      getState(leader).stateData.commitIndex should be(index2)
    }

    "persist the whole new entries starting with the lastLogIndex + 1 " +
    "if the received AppendEntries message contains no existing entries" in {
      val shardId           = createUniqueShardId()
      val leaderMemberIndex = createUniqueMemberIndex()
      val leader = createRaftActor(
        shardId = shardId,
        selfMemberIndex = leaderMemberIndex,
      )
      val leaderPersistenceId = raftActorPersistenceId(shardId = shardId, selfMemberIndex = leaderMemberIndex)
      val replicatedLog = {
        val logEntries = Seq(
          LogEntry(LogEntryIndex(1), EntityEvent(None, NoOp), Term(1)),
          LogEntry(LogEntryIndex(2), EntityEvent(Some(entityId), "event-1"), Term(1)),
          LogEntry(LogEntryIndex(3), EntityEvent(None, NoOp), Term(2)),
        )
        ReplicatedLog().truncateAndAppend(logEntries)
      }
      setState(leader, Leader, createLeaderData(Term(2), replicatedLog, commitIndex = LogEntryIndex(3)))

      val newLeaderMemberIndex = createUniqueMemberIndex()
      leader ! createAppendEntries(
        shardId,
        Term(3),
        newLeaderMemberIndex,
        prevLogIndex = LogEntryIndex(3),
        prevLogTerm = Term(2),
        entries = Seq(
          LogEntry(LogEntryIndex(4), EntityEvent(None, NoOp), Term(3)),
          LogEntry(LogEntryIndex(5), EntityEvent(Some(entityId), "event-2"), Term(3)),
        ),
      )

      expectMsg(AppendEntriesSucceeded(Term(3), LogEntryIndex(5), leaderMemberIndex))
      inside(persistenceTestKit.expectNextPersistedType[AppendedEntries](leaderPersistenceId)) {
        case appendedEntries =>
          appendedEntries.term should be(Term(3))
          val expectedEntries = Seq(
            LogEntry(LogEntryIndex(4), EntityEvent(None, NoOp), Term(3)),
            LogEntry(LogEntryIndex(5), EntityEvent(Some(entityId), "event-2"), Term(3)),
          )
          appendedEntries.logEntries should contain theSameElementsInOrderAs expectedEntries
          appendedEntries.logEntries.map(_.event) should contain theSameElementsInOrderAs expectedEntries.map(_.event)
      }
      inside(getState(leader)) { leaderState =>
        leaderState.stateName should be(Follower)
        inside(leaderState.stateData.replicatedLog.entries) {
          case logEntries =>
            val expectedEntries = Seq(
              LogEntry(LogEntryIndex(1), EntityEvent(None, NoOp), Term(1)),
              LogEntry(LogEntryIndex(2), EntityEvent(Some(entityId), "event-1"), Term(1)),
              LogEntry(LogEntryIndex(3), EntityEvent(None, NoOp), Term(2)),
              LogEntry(LogEntryIndex(4), EntityEvent(None, NoOp), Term(3)),
              LogEntry(LogEntryIndex(5), EntityEvent(Some(entityId), "event-2"), Term(3)),
            )
            logEntries should contain theSameElementsInOrderAs expectedEntries
            logEntries.map(_.event) should contain theSameElementsInOrderAs expectedEntries.map(_.event)
        }
      }
    }

    "persist only new entries starting with the lastLogIndex + 1 " +
    "if the received AppendEntries message contains some existing entries" in {
      val shardId           = createUniqueShardId()
      val leaderMemberIndex = createUniqueMemberIndex()
      val leader = createRaftActor(
        shardId = shardId,
        selfMemberIndex = leaderMemberIndex,
      )
      val leaderPersistenceId = raftActorPersistenceId(shardId = shardId, selfMemberIndex = leaderMemberIndex)
      val replicatedLog = {
        val logEntries = Seq(
          LogEntry(LogEntryIndex(1), EntityEvent(None, NoOp), Term(1)),
          LogEntry(LogEntryIndex(2), EntityEvent(None, NoOp), Term(2)),
          LogEntry(LogEntryIndex(3), EntityEvent(Some(entityId), "event-1"), Term(2)),
        )
        ReplicatedLog().truncateAndAppend(logEntries)
      }
      setState(leader, Leader, createLeaderData(Term(2), replicatedLog, commitIndex = LogEntryIndex(2)))

      val newLeaderMemberIndex = createUniqueMemberIndex()
      leader ! createAppendEntries(
        shardId,
        Term(3),
        newLeaderMemberIndex,
        prevLogIndex = LogEntryIndex(2),
        prevLogTerm = Term(2),
        entries = Seq(
          LogEntry(LogEntryIndex(3), EntityEvent(Some(entityId), "event-1"), Term(2)),
          LogEntry(LogEntryIndex(4), EntityEvent(None, NoOp), Term(3)),
          LogEntry(LogEntryIndex(5), EntityEvent(Some(entityId), "event-2"), Term(3)),
        ),
      )

      expectMsg(AppendEntriesSucceeded(Term(3), LogEntryIndex(5), leaderMemberIndex))
      inside(persistenceTestKit.expectNextPersistedType[AppendedEntries](leaderPersistenceId)) {
        case appendedEntries =>
          appendedEntries.term should be(Term(3))
          val expectedEntries = Seq(
            LogEntry(LogEntryIndex(4), EntityEvent(None, NoOp), Term(3)),
            LogEntry(LogEntryIndex(5), EntityEvent(Some(entityId), "event-2"), Term(3)),
          )
          appendedEntries.logEntries should contain theSameElementsInOrderAs expectedEntries
          appendedEntries.logEntries.map(_.event) should contain theSameElementsInOrderAs expectedEntries.map(_.event)
      }
      inside(getState(leader)) { leaderState =>
        leaderState.stateName should be(Follower)
        inside(leaderState.stateData.replicatedLog.entries) {
          case logEntries =>
            val expectedEntries = Seq(
              LogEntry(LogEntryIndex(1), EntityEvent(None, NoOp), Term(1)),
              LogEntry(LogEntryIndex(2), EntityEvent(None, NoOp), Term(2)),
              LogEntry(LogEntryIndex(3), EntityEvent(Some(entityId), "event-1"), Term(2)),
              LogEntry(LogEntryIndex(4), EntityEvent(None, NoOp), Term(3)),
              LogEntry(LogEntryIndex(5), EntityEvent(Some(entityId), "event-2"), Term(3)),
            )
            logEntries should contain theSameElementsInOrderAs expectedEntries
            logEntries.map(_.event) should contain theSameElementsInOrderAs expectedEntries.map(_.event)
        }
      }
    }

    "persist only new entries (beginning with the first conflict) " +
    "if the received AppendEntries message contains conflict entries" in {
      val shardId           = createUniqueShardId()
      val leaderMemberIndex = createUniqueMemberIndex()
      val leader = createRaftActor(
        shardId = shardId,
        selfMemberIndex = leaderMemberIndex,
      )
      val leaderPersistenceId = raftActorPersistenceId(shardId = shardId, selfMemberIndex = leaderMemberIndex)
      val replicatedLog = {
        val logEntries = Seq(
          LogEntry(LogEntryIndex(1), EntityEvent(None, NoOp), Term(1)),
          LogEntry(LogEntryIndex(2), EntityEvent(Some(entityId), "event-1"), Term(1)),
          LogEntry(LogEntryIndex(3), EntityEvent(None, NoOp), Term(2)),
          LogEntry(LogEntryIndex(4), EntityEvent(Some(entityId), "event-2"), Term(2)),
        )
        ReplicatedLog().truncateAndAppend(logEntries)
      }
      setState(leader, Leader, createLeaderData(Term(2), replicatedLog, commitIndex = LogEntryIndex(3)))

      val newLeaderMemberIndex = createUniqueMemberIndex()
      leader ! createAppendEntries(
        shardId,
        Term(4),
        newLeaderMemberIndex,
        prevLogIndex = LogEntryIndex(3),
        prevLogTerm = Term(2),
        entries = Seq(
          LogEntry(LogEntryIndex(4), EntityEvent(None, NoOp), Term(4)),
          LogEntry(LogEntryIndex(5), EntityEvent(Some(entityId), "event-2"), Term(4)),
        ),
      )

      expectMsg(AppendEntriesSucceeded(Term(4), LogEntryIndex(5), leaderMemberIndex))
      inside(persistenceTestKit.expectNextPersistedType[AppendedEntries](leaderPersistenceId)) {
        case appendedEntries =>
          appendedEntries.term should be(Term(4))
          val expectedEntries = Seq(
            LogEntry(LogEntryIndex(4), EntityEvent(None, NoOp), Term(4)),
            LogEntry(LogEntryIndex(5), EntityEvent(Some(entityId), "event-2"), Term(4)),
          )
          appendedEntries.logEntries should contain theSameElementsInOrderAs expectedEntries
          appendedEntries.logEntries.map(_.event) should contain theSameElementsInOrderAs expectedEntries.map(_.event)
      }
      inside(getState(leader)) { leaderState =>
        leaderState.stateName should be(Follower)
        inside(leaderState.stateData.replicatedLog.entries) {
          case logEntries =>
            val expectedEntries = Seq(
              LogEntry(LogEntryIndex(1), EntityEvent(None, NoOp), Term(1)),
              LogEntry(LogEntryIndex(2), EntityEvent(Some(entityId), "event-1"), Term(1)),
              LogEntry(LogEntryIndex(3), EntityEvent(None, NoOp), Term(2)),
              LogEntry(LogEntryIndex(4), EntityEvent(None, NoOp), Term(4)),
              LogEntry(LogEntryIndex(5), EntityEvent(Some(entityId), "event-2"), Term(4)),
            )
            logEntries should contain theSameElementsInOrderAs expectedEntries
            logEntries.map(_.event) should contain theSameElementsInOrderAs expectedEntries.map(_.event)
        }
      }
    }

    "truncate no entries even if the received AppendEntries message contains all existing entries (not including the last entry)" in {
      val shardId           = createUniqueShardId()
      val leaderMemberIndex = createUniqueMemberIndex()
      val leader = createRaftActor(
        shardId = shardId,
        selfMemberIndex = leaderMemberIndex,
      )
      val leaderPersistenceId = raftActorPersistenceId(shardId = shardId, selfMemberIndex = leaderMemberIndex)
      val replicatedLog = {
        val logEntries = Seq(
          LogEntry(LogEntryIndex(1), EntityEvent(None, NoOp), Term(1)),
          LogEntry(LogEntryIndex(2), EntityEvent(None, NoOp), Term(2)),
          LogEntry(LogEntryIndex(3), EntityEvent(Some(entityId), "event-1"), Term(2)),
        )
        ReplicatedLog().truncateAndAppend(logEntries)
      }
      setState(leader, Leader, createLeaderData(Term(2), replicatedLog, commitIndex = LogEntryIndex(2)))

      val newLeaderMemberIndex = createUniqueMemberIndex()
      leader ! createAppendEntries(
        shardId,
        Term(3),
        newLeaderMemberIndex,
        prevLogIndex = LogEntryIndex(1),
        prevLogTerm = Term(1),
        entries = Seq(
          LogEntry(LogEntryIndex(2), EntityEvent(None, NoOp), Term(2)),
          // The following entries will be sent in another AppendEntries batch.
          // LogEntry(LogEntryIndex(3), EntityEvent(Some(entityId), "event-1"), Term(2)),
          // LogEntry(LogEntryIndex(4), EntityEvent(None, NoOp), Term(3)),
        ),
      )

      expectMsg(AppendEntriesSucceeded(Term(3), LogEntryIndex(3), leaderMemberIndex))
      inside(persistenceTestKit.expectNextPersistedType[AppendedEntries](leaderPersistenceId)) {
        case appendedEntries =>
          appendedEntries.term should be(Term(3))
          appendedEntries.logEntries should be(empty)
      }
      inside(getState(leader)) { leaderState =>
        leaderState.stateName should be(Follower)
        inside(leaderState.stateData.replicatedLog.entries) {
          case logEntries =>
            val expectedEntries = Seq(
              LogEntry(LogEntryIndex(1), EntityEvent(None, NoOp), Term(1)),
              LogEntry(LogEntryIndex(2), EntityEvent(None, NoOp), Term(2)),
              LogEntry(LogEntryIndex(3), EntityEvent(Some(entityId), "event-1"), Term(2)),
            )
            logEntries should contain theSameElementsInOrderAs expectedEntries
            logEntries.map(_.event) should contain theSameElementsInOrderAs expectedEntries.map(_.event)
        }
      }
    }

    "handle AppendEntriesSucceeded with the current term, " +
    "update matchIndex and nextIndex for the follower(sender), " +
    "and do nothing if the index update doesn't contribute a new commit" in {
      // If the AppendEntriesSucceeded contributes new commits, the commit index will change. Furthermore, the leader will
      // send ReplicationSucceeded to ReplicationActor. This test verifies such changes won't happen.
      val leaderMemberIndex   = createUniqueMemberIndex()
      val followerMemberIndex = createUniqueMemberIndex()
      val replicationActor    = TestProbe()
      val clientActor         = TestProbe()
      val settings = RaftSettings(
        ConfigFactory
          .parseString(
            """
              |lerna.akka.entityreplication.raft.multi-raft-roles = [
              |  "replica-group-1", "replica-group-2", "replica-group-3", "replica-group-4"
              |]
              |""".stripMargin,
          ).withFallback(defaultRaftConfig),
      )
      assert(settings.replicationFactor > 3, "For making no new commit, replicationFactor should be greater than 3.")
      val leaderData = {
        val log = ReplicatedLog().truncateAndAppend(
          Seq(
            LogEntry(LogEntryIndex(1), EntityEvent(None, NoOp), Term(1)),
            LogEntry(LogEntryIndex(2), EntityEvent(Some(entityId), "event1"), Term(1)),
          ),
        )
        val clientContext = ClientContext(
          replicationActor.ref,
          Some(EntityInstanceId(1)),
          Some(clientActor.ref),
        )
        createLeaderData(
          currentTerm = Term(1),
          log = log,
          commitIndex = LogEntryIndex(1),
          lastApplied = LogEntryIndex(1),
        )
          .syncLastLogIndex(followerMemberIndex, LogEntryIndex(1))
          .registerClient(clientContext, LogEntryIndex(2))
      }
      val leader = createRaftActor(
        selfMemberIndex = leaderMemberIndex,
        settings = settings,
        replicationActor = replicationActor.ref,
        entityId = entityId,
      )
      setState(leader, Leader, leaderData)

      val oldStateData = getState(leader).stateData
      oldStateData.nextIndexFor(followerMemberIndex) should be(LogEntryIndex(2))
      oldStateData.matchIndex.indexes(followerMemberIndex) should be(LogEntryIndex(1))
      oldStateData.commitIndex should be(LogEntryIndex(1))
      oldStateData.lastApplied should be(LogEntryIndex(1))

      leader ! AppendEntriesSucceeded(Term(1), LogEntryIndex(2), followerMemberIndex)

      val newStateData = getState(leader).stateData
      newStateData.nextIndexFor(followerMemberIndex) should be(LogEntryIndex(3))
      newStateData.matchIndex.indexes(followerMemberIndex) should be(LogEntryIndex(2))
      newStateData.commitIndex should be(LogEntryIndex(1))
      newStateData.lastApplied should be(LogEntryIndex(1))

      replicationActor.expectNoMessage()
      clientActor.expectNoMessage()
    }

    "handle AppendEntriesSucceeded with the current term " +
    "and send ReplicationSucceeded with new committed entry (== NoOp) to the client (the leader itself)" in {
      val leaderMemberIndex   = createUniqueMemberIndex()
      val followerMemberIndex = createUniqueMemberIndex()
      val replicationActor    = TestProbe()

      // The leader will send ReplicationSucceeded to ClientContext.replyTo (this should be the leader itself).
      val clientContextReplyTo = TestProbe()
      val clientContext        = ClientContext(clientContextReplyTo.ref, None, None)

      val leaderData = {
        val log = ReplicatedLog().truncateAndAppend(
          Seq(
            LogEntry(LogEntryIndex(1), EntityEvent(None, NoOp), Term(1)),
            LogEntry(LogEntryIndex(2), EntityEvent(None, NoOp), Term(2)),
          ),
        )
        createLeaderData(
          currentTerm = Term(2),
          log = log,
          commitIndex = LogEntryIndex(1),
          lastApplied = LogEntryIndex(1),
        )
          .registerClient(clientContext, LogEntryIndex(2))
          .syncLastLogIndex(followerMemberIndex, LogEntryIndex(1))
      }
      val leader = createRaftActor(
        selfMemberIndex = leaderMemberIndex,
        replicationActor = replicationActor.ref,
        entityId = entityId,
      )
      setState(leader, Leader, leaderData)

      val oldStateData = getState(leader).stateData
      oldStateData.nextIndexFor(followerMemberIndex) should be(LogEntryIndex(2))
      oldStateData.matchIndex.indexes(followerMemberIndex) should be(LogEntryIndex(1))
      oldStateData.commitIndex should be(LogEntryIndex(1))
      oldStateData.lastApplied should be(LogEntryIndex(1))

      leader ! AppendEntriesSucceeded(Term(2), LogEntryIndex(2), followerMemberIndex)

      val newStateData = getState(leader).stateData
      newStateData.nextIndexFor(followerMemberIndex) should be(LogEntryIndex(3))
      newStateData.matchIndex.indexes(followerMemberIndex) should be(LogEntryIndex(2))
      newStateData.commitIndex should be(LogEntryIndex(2))
      newStateData.lastApplied should be(LogEntryIndex(2))

      clientContextReplyTo.expectMsg(
        ReplicationSucceeded(NoOp, LogEntryIndex(2), None),
      )
      replicationActor.expectNoMessage()
    }

    "handle AppendEntriesSucceeded with the current term " +
    "and send ReplicationSucceeded with new committed entry (!= NoOp) to the registered client" in {
      val leaderMemberIndex   = createUniqueMemberIndex()
      val followerMemberIndex = createUniqueMemberIndex()
      val replicationActor    = TestProbe()
      val clientActor         = TestProbe()
      val clientContext = ClientContext(
        replicationActor.ref,
        Some(EntityInstanceId(1)),
        Some(clientActor.ref),
      )
      val leaderData = {
        val log = ReplicatedLog().truncateAndAppend(
          Seq(
            LogEntry(LogEntryIndex(1), EntityEvent(None, NoOp), Term(1)),
            LogEntry(LogEntryIndex(2), EntityEvent(Some(entityId), "event1"), Term(1)),
          ),
        )
        createLeaderData(
          currentTerm = Term(1),
          log = log,
          commitIndex = LogEntryIndex(1),
          lastApplied = LogEntryIndex(1),
        )
          .syncLastLogIndex(followerMemberIndex, LogEntryIndex(1))
          .registerClient(clientContext, LogEntryIndex(2))
      }
      val leader = createRaftActor(
        selfMemberIndex = leaderMemberIndex,
        replicationActor = replicationActor.ref,
        entityId = entityId,
      )
      setState(leader, Leader, leaderData)

      val oldStateData = getState(leader).stateData
      oldStateData.nextIndexFor(followerMemberIndex) should be(LogEntryIndex(2))
      oldStateData.matchIndex.indexes(followerMemberIndex) should be(LogEntryIndex(1))
      oldStateData.commitIndex should be(LogEntryIndex(1))
      oldStateData.lastApplied should be(LogEntryIndex(1))

      leader ! AppendEntriesSucceeded(Term(1), LogEntryIndex(2), followerMemberIndex)

      val newStateData = getState(leader).stateData
      newStateData.nextIndexFor(followerMemberIndex) should be(LogEntryIndex(3))
      newStateData.matchIndex.indexes(followerMemberIndex) should be(LogEntryIndex(2))
      newStateData.commitIndex should be(LogEntryIndex(2))
      newStateData.lastApplied should be(LogEntryIndex(2))

      replicationActor.expectMsg(
        ReplicationSucceeded("event1", LogEntryIndex(2), clientContext.instanceId),
      )
      replicationActor.lastSender should be(clientActor.ref)
      // The leader should not send any message to the client.
      // ReplicationActor will send a response message after applying the new committed event to its state.
      clientActor.expectNoMessage()
    }

    "handle AppendEntriesSucceeded with the current term, " +
    "send Replica with new committed event (!= NoOp) to its ReplicationActor if a client is unknown, " +
    "unstash stashed Commands, and then send unstashed Commands to ReplicationActor" in {
      val leaderMemberIndex   = createUniqueMemberIndex()
      val followerMemberIndex = createUniqueMemberIndex()
      val replicationActor    = TestProbe()
      val leaderData = {
        val log = ReplicatedLog().truncateAndAppend(
          Seq(
            LogEntry(LogEntryIndex(1), EntityEvent(None, NoOp), Term(1)),
            LogEntry(LogEntryIndex(2), EntityEvent(Some(entityId), "event1"), Term(1)),
            LogEntry(LogEntryIndex(3), EntityEvent(None, NoOp), Term(2)),
          ),
        )
        createLeaderData(currentTerm = Term(2), log = log)
          // This follower doesn't have any entries yet for some reason, like network partition.
          .syncLastLogIndex(followerMemberIndex, LogEntryIndex(0))
      }
      val leader = createRaftActor(
        selfMemberIndex = leaderMemberIndex,
        replicationActor = replicationActor.ref,
        entityId = entityId,
      )
      setState(leader, Leader, leaderData)

      val oldStateData = getState(leader).stateData
      oldStateData.nextIndexFor(followerMemberIndex) should be(LogEntryIndex(1))
      oldStateData.matchIndex.indexes(followerMemberIndex) should be(LogEntryIndex(0))
      oldStateData.commitIndex should be(LogEntryIndex(0))
      oldStateData.lastApplied should be(LogEntryIndex(0))
      oldStateData.clients should not contain key(LogEntryIndex(1))

      // The leader is elected, but all entries is not committed yet (e.g. full cluster restart).
      // The leader can receives Commands from
      //   * Another follower that knows the leader (where replicationFactor > 3)
      //   * ReplicationRegion
      leader ! Command("stashed command 1")
      leader ! Command("stashed command 2")

      leader ! AppendEntriesSucceeded(Term(2), LogEntryIndex(3), followerMemberIndex)

      val newStateData = getState(leader).stateData
      newStateData.nextIndexFor(followerMemberIndex) should be(LogEntryIndex(4))
      newStateData.matchIndex.indexes(followerMemberIndex) should be(LogEntryIndex(3))
      newStateData.commitIndex should be(LogEntryIndex(3))
      newStateData.lastApplied should be(LogEntryIndex(3))

      val replica = replicationActor.fishForSpecificMessage[Replica]() {
        case replica: Replica => replica
      }
      replica.logEntry.index should be(LogEntryIndex(2))
      replica.logEntry.term should be(Term(1))
      replica.logEntry.event.entityId should contain(entityId)
      replica.logEntry.event.event should be("event1")

      replicationActor.expectMsg(ProcessCommand("stashed command 1"))
      replicationActor.expectMsg(ProcessCommand("stashed command 2"))
    }

    "ignore AppendEntriesSucceeded with a newer term and warn" in {
      // If the leader handles AppendEntriesSucceeded, the next index and the match index for the follower(sender) will
      // change. This test verifies that AppendEntriesSucceeded with a newer term won't trigger such changes. In another
      // aspect, if the leader handles AppendEntriesFailed with a newer term, the leader will update its term and become
      // a follower. This test also verifies AppendEntriesSucceeded with a newer term won't trigger such changes.
      val leaderMemberIndex   = createUniqueMemberIndex()
      val followerMemberIndex = createUniqueMemberIndex()
      val leaderData = {
        val log = ReplicatedLog().truncateAndAppend(
          Seq(
            LogEntry(LogEntryIndex(1), EntityEvent(None, NoOp), Term(1)),
            LogEntry(LogEntryIndex(2), EntityEvent(Some(entityId), "event1"), Term(1)),
          ),
        )
        createLeaderData(currentTerm = Term(1), log = log)
          .syncLastLogIndex(followerMemberIndex, LogEntryIndex(1))
      }
      val leader = createRaftActor(
        selfMemberIndex = leaderMemberIndex,
      )
      setState(leader, Leader, leaderData)

      val oldState = getState(leader)
      oldState.stateData.nextIndexFor(followerMemberIndex) should be(LogEntryIndex(2))
      oldState.stateData.matchIndex.indexes(followerMemberIndex) should be(LogEntryIndex(1))

      val succeeded = AppendEntriesSucceeded(Term(2), LogEntryIndex(2), followerMemberIndex)
      LoggingTestKit
        .warn(
          s"Unexpected message received: $succeeded (currentTerm: Term(1))",
        ).expect {
          leader ! succeeded
        }

      val newState = getState(leader)
      newState.stateName should be(Leader)
      newState.stateData.currentTerm should be(Term(1))
      newState.stateData.nextIndexFor(followerMemberIndex) should be(LogEntryIndex(2))
      newState.stateData.matchIndex.indexes(followerMemberIndex) should be(LogEntryIndex(1))
    }

    "ignore AppendEntriesSucceeded with an older term" in {
      // If the leader handles AppendEntriesSucceeded, the next index and the match index for the follower(sender) will
      // change. This test verifies that AppendEntriesSucceeded with an older term won't trigger such changes.
      val leaderMemberIndex   = createUniqueMemberIndex()
      val followerMemberIndex = createUniqueMemberIndex()
      val leaderData = {
        val log = ReplicatedLog().truncateAndAppend(
          Seq(
            LogEntry(LogEntryIndex(1), EntityEvent(None, NoOp), Term(1)),
            LogEntry(LogEntryIndex(2), EntityEvent(None, NoOp), Term(2)),
            LogEntry(LogEntryIndex(3), EntityEvent(Some(entityId), "event1"), Term(2)),
          ),
        )
        createLeaderData(currentTerm = Term(2), log = log)
          .syncLastLogIndex(followerMemberIndex, LogEntryIndex(2))
      }
      val leader = createRaftActor(
        selfMemberIndex = leaderMemberIndex,
      )
      setState(leader, Leader, leaderData)

      val oldState = getState(leader)
      oldState.stateData.nextIndexFor(followerMemberIndex) should be(LogEntryIndex(3))
      oldState.stateData.matchIndex.indexes(followerMemberIndex) should be(LogEntryIndex(2))

      leader ! AppendEntriesSucceeded(Term(1), LogEntryIndex(3), followerMemberIndex)

      val newState = getState(leader)
      newState.stateData.nextIndexFor(followerMemberIndex) should be(LogEntryIndex(3))
      newState.stateData.matchIndex.indexes(followerMemberIndex) should be(LogEntryIndex(2))
    }

    "handle AppendEntriesFailed with the current term and update next index for the follower(sender)" in {
      val leaderMemberIndex = createUniqueMemberIndex()
      val leaderData = {
        val log = ReplicatedLog().truncateAndAppend(
          Seq(
            LogEntry(LogEntryIndex(1), EntityEvent(None, NoOp), Term(1)),
            LogEntry(LogEntryIndex(2), EntityEvent(None, NoOp), Term(2)),
            LogEntry(LogEntryIndex(3), EntityEvent(Some(entityId), "event1"), Term(2)),
          ),
        )
        createLeaderData(currentTerm = Term(2), log = log)
      }
      val leader = createRaftActor(
        selfMemberIndex = leaderMemberIndex,
      )
      setState(leader, Leader, leaderData)

      val followerMemberIndex = createUniqueMemberIndex()

      val oldState = getState(leader)
      oldState.stateData.nextIndexFor(followerMemberIndex) should be(LogEntryIndex(4))
      oldState.stateData.matchIndex.indexes should not contain key(followerMemberIndex)

      leader ! AppendEntriesFailed(Term(2), followerMemberIndex)

      val newState = getState(leader)
      newState.stateData.nextIndexFor(followerMemberIndex) should be(LogEntryIndex(3))
      newState.stateData.matchIndex.indexes should not contain key(followerMemberIndex)
    }

    "handle AppendEntriesFailed with the current term and not update next index for the follower(sender) if the next index is zero" in {
      val leaderMemberIndex = createUniqueMemberIndex()
      val leaderData = {
        val log = ReplicatedLog().truncateAndAppend(
          Seq(
            LogEntry(LogEntryIndex(1), EntityEvent(None, NoOp), Term(1)),
            LogEntry(LogEntryIndex(2), EntityEvent(None, NoOp), Term(2)),
            LogEntry(LogEntryIndex(3), EntityEvent(Some(entityId), "event1"), Term(2)),
          ),
        )
        createLeaderData(currentTerm = Term(2), log = log)
      }
      val leader = createRaftActor(
        selfMemberIndex = leaderMemberIndex,
      )
      setState(leader, Leader, leaderData)

      val followerMemberIndex = createUniqueMemberIndex()

      getState(leader).stateData.nextIndexFor(followerMemberIndex) should be(LogEntryIndex(4))
      leader ! AppendEntriesFailed(Term(2), followerMemberIndex) // next index: 4 => 3
      leader ! AppendEntriesFailed(Term(2), followerMemberIndex) // next index: 3 => 2
      leader ! AppendEntriesFailed(Term(2), followerMemberIndex) // next index: 2 => 1
      leader ! AppendEntriesFailed(Term(2), followerMemberIndex) // next index: 1 => 0
      val oldState = getState(leader)
      oldState.stateData.nextIndexFor(followerMemberIndex) should be(LogEntryIndex(0))
      oldState.stateData.matchIndex.indexes should not contain key(followerMemberIndex)

      leader ! AppendEntriesFailed(Term(2), followerMemberIndex) // next index: 0 => 0

      val newState = getState(leader)
      newState.stateData.nextIndexFor(followerMemberIndex) should be(LogEntryIndex(0))
      newState.stateData.matchIndex.indexes should not contain key(followerMemberIndex)
    }

    "handle AppendEntriesFailed with a newer term, update its term, and become a follower" in {
      val leaderMemberIndex = createUniqueMemberIndex()
      val leaderData = {
        val log = ReplicatedLog().truncateAndAppend(
          Seq(
            LogEntry(LogEntryIndex(1), EntityEvent(None, NoOp), Term(1)),
          ),
        )
        createLeaderData(currentTerm = Term(1), log = log)
      }
      val leader = createRaftActor(
        selfMemberIndex = leaderMemberIndex,
      )
      setState(leader, Leader, leaderData)

      val followerMemberIndex = createUniqueMemberIndex()
      leader ! AppendEntriesFailed(Term(2), followerMemberIndex)

      val state = getState(leader)
      state.stateName should be(Follower)
      state.stateData.currentTerm should be(Term(2))
      state.stateData.leaderMember should be(None)
    }

    "ignore AppendEntriesFailed with an older term" in {
      // If the leader handles AppendEntriesFailed, the next index for the follower(sender) will change. This test verifies
      // that AppendEntriesFailed with an older term won't trigger such changes.
      val leaderMemberIndex   = createUniqueMemberIndex()
      val followerMemberIndex = createUniqueMemberIndex()
      val leaderData = {
        val log = ReplicatedLog().truncateAndAppend(
          Seq(
            LogEntry(LogEntryIndex(1), EntityEvent(None, NoOp), Term(1)),
            LogEntry(LogEntryIndex(2), EntityEvent(None, NoOp), Term(2)),
          ),
        )
        createLeaderData(currentTerm = Term(2), log = log)
          .syncLastLogIndex(followerMemberIndex, LogEntryIndex(1))
      }
      val leader = createRaftActor(
        selfMemberIndex = leaderMemberIndex,
      )
      setState(leader, Leader, leaderData)

      val oldState = getState(leader)
      oldState.stateData.nextIndexFor(followerMemberIndex) should be(LogEntryIndex(2))

      leader ! AppendEntriesFailed(Term(1), followerMemberIndex)

      val newState = getState(leader)
      newState.stateData.nextIndexFor(followerMemberIndex) should be(LogEntryIndex(2))
    }

    "become a follower and synchronize snapshots if it receives InstallSnapshot" in {
      val config   = RaftActorSpecBase.defaultRaftPersistenceConfig.withFallback(system.settings.config)
      val settings = ClusterReplicationSettingsImpl(config, Cluster(system).settings.Roles)

      val typeName       = TypeName.from("test")
      val shardId        = createUniqueShardId()
      val term1          = Term(1)
      val term2          = term1.next()
      val lastLogIndex   = LogEntryIndex(1)
      val srcMemberIndex = createUniqueMemberIndex()
      val dstMemberIndex = createUniqueMemberIndex()
      val region         = TestProbe()

      val eventStore = system.actorOf(EventStore.props(settings), "eventStore")
      def persistEvents(events: CompactionCompleted*): Unit = {
        eventStore ! EventStore.PersistEvents(events)
        expectMsg(Done)
      }

      val snapshotStore = planAutoKill {
        system.actorOf(
          ShardSnapshotStore.props(typeName, settings.raftSettings, srcMemberIndex),
          "srcSnapshotStore",
        )
      }
      def saveSnapshots(snapshots: Set[EntitySnapshot]): Unit = {
        snapshots.foreach { snapshot =>
          snapshotStore ! SnapshotProtocol.SaveSnapshot(snapshot, testActor)
        }
        receiveWhile(messages = snapshots.size) {
          case _: SnapshotProtocol.SaveSnapshotSuccess => Done
        }
      }

      val leader = createRaftActor(
        settings = settings.raftSettings,
        typeName = typeName,
        shardId = shardId,
        selfMemberIndex = dstMemberIndex,
        shardSnapshotStore = snapshotStore,
        region = region.ref,
      )
      setState(leader, Leader, createLeaderData(term1, log = ReplicatedLog()))

      persistEvents(
        CompactionCompleted(
          srcMemberIndex,
          shardId,
          snapshotLastLogTerm = term2,
          snapshotLastLogIndex = lastLogIndex,
          entityIds = Set(NormalizedEntityId("entity-1")),
        ),
      )

      val snapshots = Set(
        EntitySnapshot(EntitySnapshotMetadata(NormalizedEntityId("entity-1"), lastLogIndex), EntityState("dummy")),
      )
      saveSnapshots(snapshots)

      val installSnapshotCommand     = InstallSnapshot(shardId, term2, srcMemberIndex, term2, lastLogIndex)
      val expectedSuccessfulResponse = InstallSnapshotSucceeded(shardId, term2, lastLogIndex, dstMemberIndex)

      awaitAssert {
        leader ! installSnapshotCommand
        region.expectMsgType[ReplicationRegion.DeliverTo].message should be(expectedSuccessfulResponse)
        val state = getState(leader)
        state.stateName should be(Follower)
        state.stateData.currentTerm should be(term2)
        state.stateData.lastSnapshotStatus.snapshotLastTerm should be(term2)
        state.stateData.lastSnapshotStatus.snapshotLastLogIndex should be(lastLogIndex)
      }
      // InstallSnapshot is idempotent: InstallSnapshot will succeed again if it has already succeeded
      awaitAssert {
        leader ! installSnapshotCommand
        region.expectMsgType[ReplicationRegion.DeliverTo](max = 500.millis).message should be(
          expectedSuccessfulResponse,
        )
      }
    }

    "send AppendEntries to the follower when the leader has log entries that follower requires" in {
      val leaderIndex      = createUniqueMemberIndex()
      val follower1Index   = createUniqueMemberIndex()
      val follower2Index   = createUniqueMemberIndex()
      val region           = TestProbe()
      val replicationActor = TestProbe()
      val entityId         = NormalizedEntityId("test")
      val entityInstanceId = EntityInstanceId(1)
      val leader = createRaftActor(
        selfMemberIndex = leaderIndex,
        otherMemberIndexes = Set(follower1Index, follower2Index),
        region = region.ref,
        replicationActor = replicationActor.ref,
        entityId = entityId,
      )
      val term       = Term(1)
      val leaderData = createLeaderData(term)
      setState(leader, Candidate, leaderData)
      setState(leader, Leader, leaderData)

      region.fishForMessageN(messages = 2) {

        case msg @ ReplicationRegion.DeliverTo(`follower1Index`, cmd: AppendEntries)
            if cmd.entries.lastOption.exists(_.index == LogEntryIndex(1)) =>
          cmd.leader should be(leaderIndex)
          cmd.term should be(term)
          cmd.prevLogIndex should be(LogEntryIndex.initial())
          cmd.prevLogTerm should be(Term.initial())
          inside(cmd.entries) {
            case Seq(logEntry) =>
              logEntry.index should be(LogEntryIndex(1))
              logEntry.event.event should be(NoOp)
              logEntry.event.entityId should be(None)
              logEntry.term should be(term)
          }
          leader ! AppendEntriesSucceeded(cmd.term, cmd.entries.last.index, msg.index)
          msg.index

        case msg @ ReplicationRegion.DeliverTo(`follower2Index`, cmd: AppendEntries)
            if cmd.entries.lastOption.exists(_.index == LogEntryIndex(1)) =>
          cmd.leader should be(leaderIndex)
          cmd.term should be(term)
          cmd.prevLogIndex should be(LogEntryIndex.initial())
          cmd.prevLogTerm should be(Term.initial())
          inside(cmd.entries) {
            case Seq(logEntry) =>
              logEntry.index should be(LogEntryIndex(1))
              logEntry.event.event should be(NoOp)
              logEntry.event.entityId should be(None)
              logEntry.term should be(term)
          }
          // don't reply to the leader
          msg.index
      } should contain theSameElementsAs (Set(follower1Index, follower2Index))

      val event1 = "a"
      leader ! Replicate(event1, replicationActor.ref, entityId, entityInstanceId, LogEntryIndex(1), system.deadLetters)

      region.fishForMessageN(messages = 2) {

        case msg @ ReplicationRegion.DeliverTo(`follower1Index`, cmd: AppendEntries)
            if cmd.entries.lastOption.exists(_.index == LogEntryIndex(2)) =>
          cmd.leader should be(leaderIndex)
          cmd.term should be(term)
          cmd.prevLogIndex should be(LogEntryIndex(1))
          cmd.prevLogTerm should be(term)
          inside(cmd.entries) {
            case Seq(logEntry) =>
              logEntry.index should be(LogEntryIndex(2))
              logEntry.event.event should be(event1)
              logEntry.event.entityId should be(Some(entityId))
              logEntry.term should be(term)
          }
          leader ! AppendEntriesSucceeded(cmd.term, cmd.entries.last.index, msg.index)
          msg.index

        case msg @ ReplicationRegion.DeliverTo(`follower2Index`, cmd: AppendEntries)
            if cmd.entries.lastOption.exists(_.index == LogEntryIndex(2)) =>
          cmd.leader should be(leaderIndex)
          cmd.term should be(term)
          cmd.prevLogIndex should be(LogEntryIndex.initial())
          cmd.prevLogTerm should be(Term.initial())
          inside(cmd.entries) {
            case Seq(logEntry1, logEntry2) =>
              logEntry1.index should be(LogEntryIndex(1))
              logEntry1.event.event should be(NoOp)
              logEntry1.event.entityId should be(None)
              logEntry1.term should be(term)

              logEntry2.index should be(LogEntryIndex(2))
              logEntry2.event.event should be(event1)
              logEntry2.event.entityId should be(Some(entityId))
              logEntry2.term should be(term)
          }
          // don't reply to the leader
          msg.index
      } should contain theSameElementsAs (Set(follower1Index, follower2Index))
    }

    "send at most `max-append-entries-batch-size` AppendEntries messages to followers on HeartbeatTimeout if it has more logs than `max-append-entries-size`" in {
      // The leader will send 3 AppendEntries messages to follower1.
      // The leader will send 2 AppendEntries messages to follower2.
      val leaderIndex    = createUniqueMemberIndex()
      val follower1Index = createUniqueMemberIndex()
      val follower2Index = createUniqueMemberIndex()
      val regionProbe    = TestProbe()
      val shardId        = createUniqueShardId()
      val leader = {
        val testConfig = ConfigFactory.parseString(
          """
            |lerna.akka.entityreplication.raft {
            |  # Heartbeat never happen for simplicity of this test case.
            |  heartbeat-interval = 1000s
            |  max-append-entries-size = 2
            |  max-append-entries-batch-size = 3
            |}
            |""".stripMargin,
        )
        val customSettings = RaftSettings(testConfig.withFallback(defaultRaftConfig))
        customSettings.heartbeatInterval shouldBe 1000.seconds
        customSettings.maxAppendEntriesSize shouldBe 2
        customSettings.maxAppendEntriesBatchSize shouldBe 3
        createRaftActor(
          shardId = shardId,
          selfMemberIndex = leaderIndex,
          otherMemberIndexes = Set(follower1Index, follower2Index),
          region = regionProbe.ref,
          settings = customSettings,
        )
      }
      val currentTerm = Term(2)
      val logEntries = Seq(
        LogEntry(LogEntryIndex(1), EntityEvent(Option(entityId), "a"), Term(1)),
        LogEntry(LogEntryIndex(2), EntityEvent(Option(entityId), "b"), Term(1)),
        LogEntry(LogEntryIndex(3), EntityEvent(Option(entityId), "c"), Term(1)),
        LogEntry(LogEntryIndex(4), EntityEvent(Option(entityId), "d"), Term(1)),
        LogEntry(LogEntryIndex(5), EntityEvent(Option(entityId), "e"), Term(2)),
        LogEntry(LogEntryIndex(6), EntityEvent(Option(entityId), "f"), Term(2)),
        LogEntry(LogEntryIndex(7), EntityEvent(Option(entityId), "g"), Term(2)),
        LogEntry(LogEntryIndex(8), EntityEvent(None, NoOp), Term(2)),
      )
      val logEntryByIndex = logEntries.map(entry => entry.index -> entry).toMap
      val leaderData = {
        val replicatedLog = ReplicatedLog().truncateAndAppend(logEntries)
        createLeaderData(currentTerm, replicatedLog, commitIndex = LogEntryIndex(1))
          .syncLastLogIndex(follower1Index, LogEntryIndex(1))
          .syncLastLogIndex(follower2Index, LogEntryIndex(5))
      }
      leaderData.nextIndexFor(follower1Index) shouldBe LogEntryIndex(2)
      leaderData.nextIndexFor(follower2Index) shouldBe LogEntryIndex(6)
      setState(leader, Leader, leaderData)

      def assertEquals(value: AppendEntries, expected: AppendEntries, clue: String): Unit = {
        withClue(clue) {
          value shouldBe expected
          // The following verification is needed since `LogEntry.equals` does not take `event` field into account.
          value.entries.zip(expected.entries).foreach {
            case (entry, expectedEntry) =>
              entry.event shouldBe expectedEntry.event
          }
        }
      }

      // Sending HeartbeatTimeout triggers that leader send AppendEntries messages to followers.
      leader ! HeartbeatTimeout

      // Fish AppendEntries messages sent by the leader.
      val appendEntriesSentByLeader = regionProbe.fishForMessageN(messages = 3 + 2) {
        case ReplicationRegion.DeliverTo(followerIndex, cmd: AppendEntries) =>
          val appendEntries = followerIndex match {
            case `follower1Index` => cmd
            case `follower2Index` => cmd
            case otherIndex       => fail(s"Got an AppendEntries with unexpected memberIndex($otherIndex)")
          }
          followerIndex -> appendEntries
      }
      val appendEntriesFollower1Received = appendEntriesSentByLeader.filter(_._1 == follower1Index).map(_._2)
      val appendEntriesFollower2Received = appendEntriesSentByLeader.filter(_._1 == follower2Index).map(_._2)

      // Verify all AppendEntries messages.
      appendEntriesFollower1Received.size shouldBe 3
      assertEquals(
        appendEntriesFollower1Received(0),
        AppendEntries(
          shardId,
          currentTerm,
          leaderIndex,
          prevLogIndex = LogEntryIndex(1),
          prevLogTerm = Term(1),
          entries = Seq(
            logEntryByIndex(LogEntryIndex(2)),
            logEntryByIndex(LogEntryIndex(3)),
          ),
          leaderCommit = LogEntryIndex(1),
        ),
        "The 1st AppendEntries follower1 received: ",
      )
      assertEquals(
        appendEntriesFollower1Received(1),
        AppendEntries(
          shardId,
          currentTerm,
          leaderIndex,
          prevLogIndex = LogEntryIndex(3),
          prevLogTerm = Term(1),
          entries = Seq(
            logEntryByIndex(LogEntryIndex(4)),
            logEntryByIndex(LogEntryIndex(5)),
          ),
          leaderCommit = LogEntryIndex(1),
        ),
        "The 2nd AppendEntries follower1 received: ",
      )
      assertEquals(
        appendEntriesFollower1Received(2),
        AppendEntries(
          shardId,
          currentTerm,
          leaderIndex,
          prevLogIndex = LogEntryIndex(5),
          prevLogTerm = Term(2),
          entries = Seq(
            logEntryByIndex(LogEntryIndex(6)),
            logEntryByIndex(LogEntryIndex(7)),
          ),
          leaderCommit = LogEntryIndex(1),
        ),
        "The 3rd AppendEntries follower1 received: ",
      )

      appendEntriesFollower2Received.size shouldBe 2
      assertEquals(
        appendEntriesFollower2Received(0),
        AppendEntries(
          shardId,
          currentTerm,
          leaderIndex,
          prevLogIndex = LogEntryIndex(5),
          prevLogTerm = Term(2),
          entries = Seq(
            logEntryByIndex(LogEntryIndex(6)),
            logEntryByIndex(LogEntryIndex(7)),
          ),
          leaderCommit = LogEntryIndex(1),
        ),
        "The 1st AppendEntries follower2 received: ",
      )
      assertEquals(
        appendEntriesFollower2Received(1),
        AppendEntries(
          shardId,
          currentTerm,
          leaderIndex,
          prevLogIndex = LogEntryIndex(7),
          prevLogTerm = Term(2),
          entries = Seq(
            logEntryByIndex(LogEntryIndex(8)),
          ),
          leaderCommit = LogEntryIndex(1),
        ),
        "The 2nd AppendEntries follower2 received: ",
      )

      // The leader should send no more AppendEntries on this HeartbeatTimeout.
      assertThrows[AssertionError] {
        regionProbe.fishForMessage(hint = "The leader sent an unexpected AppendEntries") {
          case ReplicationRegion.DeliverTo(_, _: AppendEntries) => true
          case _                                                => false
        }
      }
    }

    "send InstallSnapshot to the follower when the leader loses logs that the follower requires by compaction" in {
      val leaderIndex      = createUniqueMemberIndex()
      val follower1Index   = createUniqueMemberIndex()
      val follower2Index   = createUniqueMemberIndex()
      val region           = TestProbe()
      val snapshotStore    = TestProbe()
      val replicationActor = TestProbe()
      val commitLogStore   = TestProbe()
      val entityId         = NormalizedEntityId("test")
      val entityInstanceId = EntityInstanceId(1)
      val config = ConfigFactory.parseString {
        """
        lerna.akka.entityreplication.raft.compaction {
          log-size-check-interval = 10ms
          log-size-threshold = 2
          preserve-log-size = 1
        }
        """
      }
      val leader = createRaftActor(
        shardId = shardId,
        selfMemberIndex = leaderIndex,
        otherMemberIndexes = Set(follower1Index, follower2Index),
        region = region.ref,
        shardSnapshotStore = snapshotStore.ref,
        replicationActor = replicationActor.ref,
        entityId = entityId,
        settings = RaftSettings(config.withFallback(defaultRaftConfig)),
        commitLogStore = commitLogStore.ref,
      )
      val term       = Term(1)
      val leaderData = createLeaderData(term)
      setState(leader, Candidate, leaderData)
      setState(leader, Leader, leaderData)

      // To let the leader know the first eventSourcingIndex, CommitLogStore should handle AppendCommittedEntries.
      commitLogStore.expectMsg(CommitLogStoreActor.AppendCommittedEntries(shardId, entries = Seq.empty))
      commitLogStore.reply(CommitLogStoreActor.AppendCommittedEntriesResponse(LogEntryIndex(0)))

      region.fishForMessageN(messages = 2) {

        case msg @ ReplicationRegion.DeliverTo(`follower1Index`, cmd: AppendEntries)
            if cmd.entries.lastOption.exists(_.index == LogEntryIndex(1)) =>
          // LogEntryIndex(1) (NoOp) will be committed
          inside(cmd.entries) {
            case Seq(logEntry) =>
              logEntry.event.event should be(NoOp)
          }
          leader ! AppendEntriesSucceeded(cmd.term, cmd.entries.last.index, msg.index)
          msg.index

        case msg @ ReplicationRegion.DeliverTo(`follower2Index`, cmd: AppendEntries)
            if cmd.entries.lastOption.exists(_.index == LogEntryIndex(1)) =>
          // don't reply to the leader
          msg.index
      } should contain theSameElementsAs (Set(follower1Index, follower2Index))

      val event1 = "a"
      leader ! Replicate(event1, replicationActor.ref, entityId, entityInstanceId, LogEntryIndex(1), system.deadLetters)

      region.fishForMessageN(messages = 2) {

        case msg @ ReplicationRegion.DeliverTo(`follower1Index`, cmd: AppendEntries)
            if cmd.entries.lastOption.exists(_.index == LogEntryIndex(2)) =>
          // LogEntryIndex(2) will be committed
          inside(cmd.entries) {
            case Seq(logEntry) =>
              logEntry.event.event should be(event1)
          }
          leader ! AppendEntriesSucceeded(cmd.term, cmd.entries.last.index, msg.index)
          msg.index

        case msg @ ReplicationRegion.DeliverTo(`follower2Index`, cmd: AppendEntries)
            if cmd.entries.lastOption.exists(_.index == LogEntryIndex(2)) =>
          // don't reply to the leader
          msg.index
      } should contain theSameElementsAs (Set(follower1Index, follower2Index))

      // To advance compaction target entries, CommitLogStore should handle AppendCommittedEntries.
      commitLogStore.fishForSpecificMessage() {
        case CommitLogStoreActor.AppendCommittedEntries(`shardId`, entries)
            if entries.lastOption.exists(_.index == LogEntryIndex(2)) =>
          commitLogStore.reply(CommitLogStoreActor.AppendCommittedEntriesResponse(LogEntryIndex(2)))
      }

      // compaction started
      replicationActor.fishForSpecificMessage() {
        case _: RaftProtocol.TakeSnapshot =>
          leader ! RaftProtocol.Snapshot(EntitySnapshotMetadata(entityId, LogEntryIndex(2)), EntityState("state"))
      }
      snapshotStore.fishForSpecificMessage() {
        case cmd: SnapshotProtocol.SaveSnapshot =>
          leader ! SnapshotProtocol.SaveSnapshotSuccess(cmd.snapshot.metadata)
      }

      val event2 = "b"
      leader ! Replicate(event2, replicationActor.ref, entityId, entityInstanceId, LogEntryIndex(2), system.deadLetters)

      region.fishForMessageN(messages = 2) {

        case msg @ ReplicationRegion.DeliverTo(`follower1Index`, cmd: AppendEntries)
            if cmd.entries.lastOption.exists(_.index == LogEntryIndex(3)) =>
          // LogEntryIndex(3) will be committed
          inside(cmd.entries) {
            case Seq(logEntry) =>
              logEntry.event.event should be(event2)
          }
          leader ! AppendEntriesSucceeded(cmd.term, cmd.entries.last.index, msg.index)
          msg.index

        case msg @ ReplicationRegion.DeliverTo(`follower2Index`, cmd: InstallSnapshot) =>
          cmd.term should be(term)
          cmd.srcLatestSnapshotLastLogLogIndex should be(LogEntryIndex(2))
          cmd.srcLatestSnapshotLastLogTerm should be(term)
          leader ! InstallSnapshotSucceeded(shardId, term, cmd.srcLatestSnapshotLastLogLogIndex, follower2Index)
          msg.index
      } should contain theSameElementsAs (Set(follower1Index, follower2Index))
    }

    "reply with a ReplicationFailed message to a Replicate message sent from an entity that must apply more entries to the entity" in {
      val entityId = NormalizedEntityId("entity-1")
      val leader   = createRaftActor()
      val leaderData = {
        val replicatedLog =
          ReplicatedLog()
            .reset(Term(2), LogEntryIndex(4))
            .truncateAndAppend(
              Seq(
                LogEntry(LogEntryIndex(5), EntityEvent(None, NoOp), Term(3)),
                LogEntry(LogEntryIndex(6), EntityEvent(Some(entityId), "event-a"), Term(3)),
                LogEntry(LogEntryIndex(7), EntityEvent(Some(entityId), "event-b"), Term(3)),
              ),
            )
        createLeaderData(
          currentTerm = Term(3),
          log = replicatedLog,
          commitIndex = LogEntryIndex(7),
          lastApplied = LogEntryIndex(7),
        )
      }
      setState(leader, Leader, leaderData)

      val replicationActor = TestProbe()
      LoggingTestKit
        .warn(
          "[Leader] failed to replicate the event (type=[java.lang.String]) " +
          "since the entity (entityId=[entity-1], instanceId=[987], lastAppliedIndex=[6]) must apply [1] entries to itself. " +
          "The leader will replicate a new event after the entity applies these [1] non-applied entries to itself.",
        ).expect {
          leader ! Replicate(
            event = "event-c",
            replicationActor.ref,
            entityId,
            EntityInstanceId(987),
            LogEntryIndex(6),
            originSender = system.deadLetters,
          )
          replicationActor.expectMsg(ReplicationFailed)
        }
    }

<<<<<<< HEAD
    "log a warning if it receives a ReplicationSucceeded message containing an event other than NoOp" in {
      val leader     = createRaftActor()
      val leaderData = createLeaderData(Term(1))
      setState(leader, Leader, leaderData)

      LoggingTestKit
        .warn(
          "[Leader] received the unexpected ReplicationSucceeded message: event type=[java.lang.String], index=[3], instanceId=[Some(1)]",
        ).expect {
          leader ! ReplicationSucceeded("event-1", LogEntryIndex(3), Option(EntityInstanceId(1)))
        }
    }

    "log a warning if it receives a ReplicationFailed message" in {
      val leader     = createRaftActor()
      val leaderData = createLeaderData(Term(1))
      setState(leader, Leader, leaderData)

      LoggingTestKit
        .warn(
          "[Leader] received the unexpected ReplicationFailed message",
        ).expect {
          leader ! ReplicationFailed
        }
    }

=======
>>>>>>> 695c6975
  }

  private[this] def createLeaderData(
      currentTerm: Term,
      log: ReplicatedLog = ReplicatedLog(),
      commitIndex: LogEntryIndex = LogEntryIndex.initial(),
      lastApplied: LogEntryIndex = LogEntryIndex.initial(),
      nextIndex: NextIndex = NextIndex(ReplicatedLog()),
      matchIndex: MatchIndex = MatchIndex(),
  ): RaftMemberData =
    RaftMemberData(
      currentTerm = currentTerm,
      replicatedLog = log,
      commitIndex = commitIndex,
      lastApplied = lastApplied,
      nextIndex = Some(nextIndex),
      matchIndex = matchIndex,
    ).initializeLeaderData()
}<|MERGE_RESOLUTION|>--- conflicted
+++ resolved
@@ -1410,7 +1410,6 @@
         }
     }
 
-<<<<<<< HEAD
     "log a warning if it receives a ReplicationSucceeded message containing an event other than NoOp" in {
       val leader     = createRaftActor()
       val leaderData = createLeaderData(Term(1))
@@ -1437,8 +1436,6 @@
         }
     }
 
-=======
->>>>>>> 695c6975
   }
 
   private[this] def createLeaderData(
