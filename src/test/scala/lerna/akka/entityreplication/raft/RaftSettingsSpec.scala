package lerna.akka.entityreplication.raft

import akka.actor.ActorSystem
import akka.testkit.TestKit
import com.typesafe.config.{ Config, ConfigFactory }

import scala.concurrent.duration.DurationInt

final class RaftSettingsSpec extends TestKit(ActorSystem("RaftSettingsSpec")) with ActorSpec {

  private val defaultConfig: Config = {
    // Use reference.conf directly.
    // Some tests should verify default values that is not overwritten values for tests.
    ConfigFactory.load("reference.conf")
  }

  "RaftSettings" should {

    "load the default settings" in {
      val settings = RaftSettings(defaultConfig)
      settings.config shouldBe defaultConfig.getConfig("lerna.akka.entityreplication.raft")
      settings.electionTimeout shouldBe 750.millis
      settings.heartbeatInterval shouldBe 100.millis
      settings.multiRaftRoles shouldBe Set("replica-group-1", "replica-group-2", "replica-group-3")
      settings.replicationFactor shouldBe 3
      settings.quorumSize shouldBe 2
      settings.numberOfShards shouldBe 100
      settings.maxAppendEntriesSize shouldBe 16
      settings.maxAppendEntriesBatchSize shouldBe 10
      settings.compactionSnapshotCacheTimeToLive shouldBe 10.seconds
      settings.compactionLogSizeThreshold shouldBe 50_000
      settings.compactionPreserveLogSize shouldBe 10_000
      settings.compactionLogSizeCheckInterval shouldBe 10.seconds
      settings.snapshotSyncCopyingParallelism shouldBe 10
      settings.snapshotSyncPersistenceOperationTimeout shouldBe 10.seconds
      settings.snapshotSyncMaxSnapshotBatchSize shouldBe 1_000
      settings.clusterShardingConfig shouldBe defaultConfig.getConfig("lerna.akka.entityreplication.raft.sharding")
      settings.raftActorAutoStartFrequency shouldBe 3.seconds
      settings.raftActorAutoStartNumberOfActors shouldBe 5
      settings.raftActorAutoStartRetryInterval shouldBe 5.seconds
      settings.journalPluginId shouldBe ""
      settings.snapshotStorePluginId shouldBe ""
      settings.queryPluginId shouldBe ""
      settings.eventSourcedCommittedLogEntriesCheckInterval shouldBe 100.millis
      settings.eventSourcedMaxAppendCommittedEntriesSize shouldBe settings.maxAppendEntriesSize
      settings.eventSourcedMaxAppendCommittedEntriesBatchSize shouldBe settings.maxAppendEntriesBatchSize
      settings.eventSourcedJournalPluginId shouldBe ""
      settings.eventSourcedSnapshotStorePluginId shouldBe ""
      settings.eventSourcedSnapshotEvery shouldBe 1_000
    }

    "load the default journalPluginAdditionalConfig with non-empty journalPluginId" in {
      val config = ConfigFactory
        .parseString("""
          |lerna.akka.entityreplication.raft.persistence.journal.plugin = my-journal-plugin-id
          |""".stripMargin)
        .withFallback(defaultConfig)
      val settings = RaftSettings(config)
      settings.journalPluginAdditionalConfig.getConfig("my-journal-plugin-id") shouldBe defaultConfig.getConfig(
        "lerna.akka.entityreplication.raft.persistence.journal-plugin-additional",
      )
    }

    "throw an IllegalArgumentException if the given max-append-entries-size is 0" in {
      val config = ConfigFactory
        .parseString("""
                       |lerna.akka.entityreplication.raft.max-append-entries-size = 0
                       |""".stripMargin)
        .withFallback(defaultConfig)
      a[IllegalArgumentException] shouldBe thrownBy {
        RaftSettings(config)
      }
    }

    "throw an IllegalArgumentException if the given max-append-entries-size is -1" in {
      val config = ConfigFactory
        .parseString("""
                       |lerna.akka.entityreplication.raft.max-append-entries-size = -1
                       |""".stripMargin)
        .withFallback(defaultConfig)
      a[IllegalArgumentException] shouldBe thrownBy {
        RaftSettings(config)
      }
    }

    "throw an IllegalArgumentException if the given max-append-entries-batch-size is 0" in {
      val config = ConfigFactory
        .parseString("""
                       |lerna.akka.entityreplication.raft.max-append-entries-batch-size = 0
                       |""".stripMargin)
        .withFallback(defaultConfig)
      a[IllegalArgumentException] shouldBe thrownBy {
        RaftSettings(config)
      }
    }

    "throw an IllegalArgumentException if the given max-append-entries-batch-size is -1" in {
      val config = ConfigFactory
        .parseString("""
                       |lerna.akka.entityreplication.raft.max-append-entries-batch-size = -1
                       |""".stripMargin)
        .withFallback(defaultConfig)
      a[IllegalArgumentException] shouldBe thrownBy {
        RaftSettings(config)
      }
    }

<<<<<<< HEAD
    "throw an IllegalArgumentException if the given compaction.preserve-log-size is 0" in {
      val config = ConfigFactory
        .parseString("""
                       |lerna.akka.entityreplication.raft.compaction.preserve-log-size = 0
                       |""".stripMargin)
        .withFallback(defaultConfig)
      val exception = intercept[IllegalArgumentException] {
        RaftSettings(config)
      }
      exception.getMessage shouldBe "requirement failed: preserve-log-size (0) should be larger than 0"
    }

    "throw an IllegalArgumentException if the given compaction.preserve-log-size is -1" in {
      val config = ConfigFactory
        .parseString("""
                       |lerna.akka.entityreplication.raft.compaction.preserve-log-size = -1
                       |""".stripMargin)
        .withFallback(defaultConfig)
      val exception = intercept[IllegalArgumentException] {
        RaftSettings(config)
      }
      exception.getMessage shouldBe "requirement failed: preserve-log-size (-1) should be larger than 0"
    }

    "throw an IllegalArgumentException if the given compaction.preserve-log-size equals compaction.log-size-threshold" in {
      val config = ConfigFactory
        .parseString("""
                       |lerna.akka.entityreplication.raft.compaction.log-size-threshold = 100
                       |lerna.akka.entityreplication.raft.compaction.preserve-log-size = 100
                       |""".stripMargin)
        .withFallback(defaultConfig)
      val exception = intercept[IllegalArgumentException] {
        RaftSettings(config)
      }
      exception.getMessage shouldBe "requirement failed: preserve-log-size (100) should be less than log-size-threshold (100)."
    }

    "throw an IllegalArgumentException if the given compaction.preserve-log-size is greater than compaction.log-size-threshold" in {
      val config = ConfigFactory
        .parseString("""
                       |lerna.akka.entityreplication.raft.compaction.log-size-threshold = 100
                       |lerna.akka.entityreplication.raft.compaction.preserve-log-size = 101
                       |""".stripMargin)
        .withFallback(defaultConfig)
      val exception = intercept[IllegalArgumentException] {
        RaftSettings(config)
      }
      exception.getMessage shouldBe "requirement failed: preserve-log-size (101) should be less than log-size-threshold (100)."
=======
    "throw an IllegalArgumentException if the given snapshot-sync.max-snapshot-batch-size is less than or equal to 0" in {
      {
        val config = ConfigFactory
          .parseString("""
              |lerna.akka.entityreplication.raft.snapshot-sync.max-snapshot-batch-size = -1
              |""".stripMargin)
          .withFallback(defaultConfig)
        a[IllegalArgumentException] shouldBe thrownBy {
          RaftSettings(config)
        }
      }
      {
        val config = ConfigFactory
          .parseString("""
              |lerna.akka.entityreplication.raft.snapshot-sync.max-snapshot-batch-size = 0
              |""".stripMargin)
          .withFallback(defaultConfig)
        a[IllegalArgumentException] shouldBe thrownBy {
          RaftSettings(config)
        }
      }
>>>>>>> 71c1cef4
    }

    "throw an IllegalArgumentException if the given raft-actor-auto-start.frequency is 0 milli" in {
      val config = ConfigFactory
        .parseString("""
                       |lerna.akka.entityreplication.raft.raft-actor-auto-start.frequency = 0ms
                       |""".stripMargin)
        .withFallback(defaultConfig)
      a[IllegalArgumentException] shouldBe thrownBy {
        RaftSettings(config)
      }
    }

    "throw an IllegalArgumentException if the given raft-actor-auto-start.number-of-actors is 0" in {
      val config = ConfigFactory
        .parseString("""
                       |lerna.akka.entityreplication.raft.raft-actor-auto-start.number-of-actors = 0
                       |""".stripMargin)
        .withFallback(defaultConfig)
      a[IllegalArgumentException] shouldBe thrownBy {
        RaftSettings(config)
      }
    }

    "throw an IllegalArgumentException if the given raft-actor-auto-start.retry-interval is 0 milli" in {
      val config = ConfigFactory
        .parseString("""
                       |lerna.akka.entityreplication.raft.raft-actor-auto-start.retry-interval = 0ms
                       |""".stripMargin)
        .withFallback(defaultConfig)
      a[IllegalArgumentException] shouldBe thrownBy {
        RaftSettings(config)
      }
    }

    "throw an IllegalArgumentException if the given eventsourced.max-append-committed-entries-size is 0" in {
      val config = ConfigFactory
        .parseString("""
                       |lerna.akka.entityreplication.raft.eventsourced.max-append-committed-entries-size = 0
                       |""".stripMargin)
        .withFallback(defaultConfig)
      val exception = intercept[IllegalArgumentException] {
        RaftSettings(config)
      }
      exception.getMessage shouldBe "requirement failed: eventsourced.max-append-committed-entries-size (0) should be greater than 0."
    }

    "throw an IllegalArgumentException if the given eventsourced.max-append-committed-entries-size is -1" in {
      val config = ConfigFactory
        .parseString("""
                       |lerna.akka.entityreplication.raft.eventsourced.max-append-committed-entries-size = -1
                       |""".stripMargin)
        .withFallback(defaultConfig)
      val exception = intercept[IllegalArgumentException] {
        RaftSettings(config)
      }
      exception.getMessage shouldBe "requirement failed: eventsourced.max-append-committed-entries-size (-1) should be greater than 0."
    }

    "throw an IllegalArgumentException if the given eventsourced.max-append-committed-entries-batch-size is 0" in {
      val config = ConfigFactory
        .parseString("""
                       |lerna.akka.entityreplication.raft.eventsourced.max-append-committed-entries-batch-size = 0
                       |""".stripMargin)
        .withFallback(defaultConfig)
      val exception = intercept[IllegalArgumentException] {
        RaftSettings(config)
      }
      exception.getMessage shouldBe "requirement failed: eventsourced.max-append-committed-entries-batch-size (0) should be greater than 0."
    }

    "throw an IllegalArgumentException if the given eventsourced.max-append-committed-entries-batch-size is -1" in {
      val config = ConfigFactory
        .parseString("""
                       |lerna.akka.entityreplication.raft.eventsourced.max-append-committed-entries-batch-size = -1
                       |""".stripMargin)
        .withFallback(defaultConfig)
      val exception = intercept[IllegalArgumentException] {
        RaftSettings(config)
      }
      exception.getMessage shouldBe "requirement failed: eventsourced.max-append-committed-entries-batch-size (-1) should be greater than 0."
    }

    "throw an IllegalArgumentException if the given eventsourced.committed-log-entries-check-interval is 0 milli" in {
      val config = ConfigFactory
        .parseString("""
                       |lerna.akka.entityreplication.raft.eventsourced.committed-log-entries-check-interval = 0ms
                       |""".stripMargin)
        .withFallback(defaultConfig)
      val exception = intercept[IllegalArgumentException] {
        RaftSettings(config)
      }
      exception.getMessage shouldBe "requirement failed: eventsourced.committed-log-entries-check-interval (0ms) should be greater than 0 milli."
    }

    "throw an IllegalArgumentException if the given snapshot-every is out of range" in {
      val config = ConfigFactory
        .parseString("""
            |lerna.akka.entityreplication.raft.eventsourced.persistence.snapshot-every = 0
            |""".stripMargin)
        .withFallback(defaultConfig)
      a[IllegalArgumentException] shouldBe thrownBy {
        RaftSettings(config)
      }
    }

    "create new settings using withJournalPluginId" in {
      val settings    = RaftSettings(defaultConfig)
      val newSettings = settings.withJournalPluginId("new-journal-plugin-id")
      newSettings.journalPluginId shouldNot be(settings.journalPluginId)
      newSettings.journalPluginId shouldBe "new-journal-plugin-id"
    }

    "create new settings using withSnapshotPluginId" in {
      val settings    = RaftSettings(defaultConfig)
      val newSettings = settings.withSnapshotPluginId("new-snapshot-store-plugin-id")
      newSettings.snapshotStorePluginId shouldNot be(settings.snapshotStorePluginId)
      newSettings.snapshotStorePluginId shouldBe "new-snapshot-store-plugin-id"
    }

    "create new settings using withQueryPluginId" in {
      val settings    = RaftSettings(defaultConfig)
      val newSettings = settings.withQueryPluginId("new-query-plugin-id")
      newSettings.queryPluginId shouldNot be(settings.queryPluginId)
      newSettings.queryPluginId shouldBe "new-query-plugin-id"
    }

    "create new settings using withEventSourcedJournalPluginId" in {
      val settings    = RaftSettings(defaultConfig)
      val newSettings = settings.withEventSourcedJournalPluginId("new-eventsourced-journal-plugin-id")
      newSettings.eventSourcedJournalPluginId shouldNot be(settings.eventSourcedJournalPluginId)
      newSettings.eventSourcedJournalPluginId shouldBe "new-eventsourced-journal-plugin-id"
    }

    "create new settings using withEventSourcedSnapshotStorePluginId" in {
      val settings    = RaftSettings(defaultConfig)
      val newSettings = settings.withEventSourcedSnapshotStorePluginId("new-eventsourced-snapshot-store-plugin-id")
      newSettings.eventSourcedSnapshotStorePluginId shouldNot be(settings.eventSourcedSnapshotStorePluginId)
      newSettings.eventSourcedSnapshotStorePluginId shouldBe "new-eventsourced-snapshot-store-plugin-id"
    }

  }

}<|MERGE_RESOLUTION|>--- conflicted
+++ resolved
@@ -105,7 +105,6 @@
       }
     }
 
-<<<<<<< HEAD
     "throw an IllegalArgumentException if the given compaction.preserve-log-size is 0" in {
       val config = ConfigFactory
         .parseString("""
@@ -154,7 +153,8 @@
         RaftSettings(config)
       }
       exception.getMessage shouldBe "requirement failed: preserve-log-size (101) should be less than log-size-threshold (100)."
-=======
+    }
+
     "throw an IllegalArgumentException if the given snapshot-sync.max-snapshot-batch-size is less than or equal to 0" in {
       {
         val config = ConfigFactory
@@ -176,7 +176,6 @@
           RaftSettings(config)
         }
       }
->>>>>>> 71c1cef4
     }
 
     "throw an IllegalArgumentException if the given raft-actor-auto-start.frequency is 0 milli" in {
