package lerna.akka.entityreplication.raft

import akka.actor.ActorSystem
import akka.testkit.TestKit
import com.typesafe.config.{ Config, ConfigFactory }

import scala.concurrent.duration.DurationInt

final class RaftSettingsSpec extends TestKit(ActorSystem("RaftSettingsSpec")) with ActorSpec {

  private val defaultConfig: Config = {
    // Use reference.conf directly.
    // Some tests should verify default values that is not overwritten values for tests.
    ConfigFactory.load("reference.conf")
  }

  "RaftSettings" should {

    "load the default settings" in {
      val settings = RaftSettings(defaultConfig)
      settings.config shouldBe defaultConfig.getConfig("lerna.akka.entityreplication.raft")
      settings.electionTimeout shouldBe 750.millis
      settings.heartbeatInterval shouldBe 100.millis
      settings.multiRaftRoles shouldBe Set("replica-group-1", "replica-group-2", "replica-group-3")
      settings.replicationFactor shouldBe 3
      settings.quorumSize shouldBe 2
      settings.numberOfShards shouldBe 100
      settings.maxAppendEntriesSize shouldBe 16
      settings.maxAppendEntriesBatchSize shouldBe 10
      settings.compactionSnapshotCacheTimeToLive shouldBe 10.seconds
      settings.compactionLogSizeThreshold shouldBe 50_000
      settings.compactionPreserveLogSize shouldBe 10_000
      settings.compactionLogSizeCheckInterval shouldBe 10.seconds
      settings.snapshotSyncCopyingParallelism shouldBe 10
      settings.snapshotSyncPersistenceOperationTimeout shouldBe 10.seconds
      settings.clusterShardingConfig shouldBe defaultConfig.getConfig("lerna.akka.entityreplication.raft.sharding")
      settings.raftActorAutoStartFrequency shouldBe 200.millis
      settings.raftActorAutoStartNumberOfActors shouldBe 5
      settings.raftActorAutoStartRetryInterval shouldBe 100.millis
      settings.journalPluginId shouldBe ""
      settings.snapshotStorePluginId shouldBe ""
      settings.queryPluginId shouldBe ""
      settings.eventSourcedJournalPluginId shouldBe ""
      settings.eventSourcedSnapshotStorePluginId shouldBe ""
      settings.eventSourcedSnapshotEvery shouldBe 1_000
    }

    "load the default journalPluginAdditionalConfig with non-empty journalPluginId" in {
      val config = ConfigFactory
        .parseString("""
          |lerna.akka.entityreplication.raft.persistence.journal.plugin = my-journal-plugin-id
          |""".stripMargin)
        .withFallback(defaultConfig)
      val settings = RaftSettings(config)
      settings.journalPluginAdditionalConfig.getConfig("my-journal-plugin-id") shouldBe defaultConfig.getConfig(
        "lerna.akka.entityreplication.raft.persistence.journal-plugin-additional",
      )
    }

<<<<<<< HEAD
    "throw an IllegalArgumentException if the given raft-actor-auto-start.frequency is 0 milli" in {
      val config = ConfigFactory
        .parseString("""
                       |lerna.akka.entityreplication.raft.raft-actor-auto-start.frequency = 0ms
=======
    "throw an IllegalArgumentException if the given max-append-entries-size is 0" in {
      val config = ConfigFactory
        .parseString("""
                       |lerna.akka.entityreplication.raft.max-append-entries-size = 0
>>>>>>> 598aa48e
                       |""".stripMargin)
        .withFallback(defaultConfig)
      a[IllegalArgumentException] shouldBe thrownBy {
        RaftSettings(config)
      }
    }

<<<<<<< HEAD
    "throw an IllegalArgumentException if the given raft-actor-auto-start.number-of-actors is 0" in {
      val config = ConfigFactory
        .parseString("""
                       |lerna.akka.entityreplication.raft.raft-actor-auto-start.number-of-actors = 0
=======
    "throw an IllegalArgumentException if the given max-append-entries-size is -1" in {
      val config = ConfigFactory
        .parseString("""
                       |lerna.akka.entityreplication.raft.max-append-entries-size = -1
>>>>>>> 598aa48e
                       |""".stripMargin)
        .withFallback(defaultConfig)
      a[IllegalArgumentException] shouldBe thrownBy {
        RaftSettings(config)
      }
    }

<<<<<<< HEAD
    "throw an IllegalArgumentException if the given raft-actor-auto-start.retry-interval is 0 milli" in {
      val config = ConfigFactory
        .parseString("""
                       |lerna.akka.entityreplication.raft.raft-actor-auto-start.retry-interval = 0ms
=======
    "throw an IllegalArgumentException if the given max-append-entries-batch-size is 0" in {
      val config = ConfigFactory
        .parseString("""
                       |lerna.akka.entityreplication.raft.max-append-entries-batch-size = 0
                       |""".stripMargin)
        .withFallback(defaultConfig)
      a[IllegalArgumentException] shouldBe thrownBy {
        RaftSettings(config)
      }
    }

    "throw an IllegalArgumentException if the given max-append-entries-batch-size is -1" in {
      val config = ConfigFactory
        .parseString("""
                       |lerna.akka.entityreplication.raft.max-append-entries-batch-size = -1
>>>>>>> 598aa48e
                       |""".stripMargin)
        .withFallback(defaultConfig)
      a[IllegalArgumentException] shouldBe thrownBy {
        RaftSettings(config)
      }
    }

    "throw an IllegalArgumentException if the given snapshot-every is out of range" in {
      val config = ConfigFactory
        .parseString("""
            |lerna.akka.entityreplication.raft.eventsourced.persistence.snapshot-every = 0
            |""".stripMargin)
        .withFallback(defaultConfig)
      a[IllegalArgumentException] shouldBe thrownBy {
        RaftSettings(config)
      }
    }

    "create new settings using withJournalPluginId" in {
      val settings    = RaftSettings(defaultConfig)
      val newSettings = settings.withJournalPluginId("new-journal-plugin-id")
      newSettings.journalPluginId shouldNot be(settings.journalPluginId)
      newSettings.journalPluginId shouldBe "new-journal-plugin-id"
    }

    "create new settings using withSnapshotPluginId" in {
      val settings    = RaftSettings(defaultConfig)
      val newSettings = settings.withSnapshotPluginId("new-snapshot-store-plugin-id")
      newSettings.snapshotStorePluginId shouldNot be(settings.snapshotStorePluginId)
      newSettings.snapshotStorePluginId shouldBe "new-snapshot-store-plugin-id"
    }

    "create new settings using withQueryPluginId" in {
      val settings    = RaftSettings(defaultConfig)
      val newSettings = settings.withQueryPluginId("new-query-plugin-id")
      newSettings.queryPluginId shouldNot be(settings.queryPluginId)
      newSettings.queryPluginId shouldBe "new-query-plugin-id"
    }

    "create new settings using withEventSourcedJournalPluginId" in {
      val settings    = RaftSettings(defaultConfig)
      val newSettings = settings.withEventSourcedJournalPluginId("new-eventsourced-journal-plugin-id")
      newSettings.eventSourcedJournalPluginId shouldNot be(settings.eventSourcedJournalPluginId)
      newSettings.eventSourcedJournalPluginId shouldBe "new-eventsourced-journal-plugin-id"
    }

    "create new settings using withEventSourcedSnapshotStorePluginId" in {
      val settings    = RaftSettings(defaultConfig)
      val newSettings = settings.withEventSourcedSnapshotStorePluginId("new-eventsourced-snapshot-store-plugin-id")
      newSettings.eventSourcedSnapshotStorePluginId shouldNot be(settings.eventSourcedSnapshotStorePluginId)
      newSettings.eventSourcedSnapshotStorePluginId shouldBe "new-eventsourced-snapshot-store-plugin-id"
    }

  }

}<|MERGE_RESOLUTION|>--- conflicted
+++ resolved
@@ -57,17 +57,10 @@
       )
     }
 
-<<<<<<< HEAD
-    "throw an IllegalArgumentException if the given raft-actor-auto-start.frequency is 0 milli" in {
-      val config = ConfigFactory
-        .parseString("""
-                       |lerna.akka.entityreplication.raft.raft-actor-auto-start.frequency = 0ms
-=======
     "throw an IllegalArgumentException if the given max-append-entries-size is 0" in {
       val config = ConfigFactory
         .parseString("""
                        |lerna.akka.entityreplication.raft.max-append-entries-size = 0
->>>>>>> 598aa48e
                        |""".stripMargin)
         .withFallback(defaultConfig)
       a[IllegalArgumentException] shouldBe thrownBy {
@@ -75,17 +68,10 @@
       }
     }
 
-<<<<<<< HEAD
-    "throw an IllegalArgumentException if the given raft-actor-auto-start.number-of-actors is 0" in {
-      val config = ConfigFactory
-        .parseString("""
-                       |lerna.akka.entityreplication.raft.raft-actor-auto-start.number-of-actors = 0
-=======
     "throw an IllegalArgumentException if the given max-append-entries-size is -1" in {
       val config = ConfigFactory
         .parseString("""
                        |lerna.akka.entityreplication.raft.max-append-entries-size = -1
->>>>>>> 598aa48e
                        |""".stripMargin)
         .withFallback(defaultConfig)
       a[IllegalArgumentException] shouldBe thrownBy {
@@ -93,12 +79,6 @@
       }
     }
 
-<<<<<<< HEAD
-    "throw an IllegalArgumentException if the given raft-actor-auto-start.retry-interval is 0 milli" in {
-      val config = ConfigFactory
-        .parseString("""
-                       |lerna.akka.entityreplication.raft.raft-actor-auto-start.retry-interval = 0ms
-=======
     "throw an IllegalArgumentException if the given max-append-entries-batch-size is 0" in {
       val config = ConfigFactory
         .parseString("""
@@ -114,7 +94,39 @@
       val config = ConfigFactory
         .parseString("""
                        |lerna.akka.entityreplication.raft.max-append-entries-batch-size = -1
->>>>>>> 598aa48e
+                       |""".stripMargin)
+        .withFallback(defaultConfig)
+      a[IllegalArgumentException] shouldBe thrownBy {
+        RaftSettings(config)
+      }
+    }
+
+    "throw an IllegalArgumentException if the given raft-actor-auto-start.frequency is 0 milli" in {
+      val config = ConfigFactory
+        .parseString("""
+                       |lerna.akka.entityreplication.raft.raft-actor-auto-start.frequency = 0ms
+                       |""".stripMargin)
+        .withFallback(defaultConfig)
+      a[IllegalArgumentException] shouldBe thrownBy {
+        RaftSettings(config)
+      }
+    }
+
+    "throw an IllegalArgumentException if the given raft-actor-auto-start.number-of-actors is 0" in {
+      val config = ConfigFactory
+        .parseString("""
+                       |lerna.akka.entityreplication.raft.raft-actor-auto-start.number-of-actors = 0
+                       |""".stripMargin)
+        .withFallback(defaultConfig)
+      a[IllegalArgumentException] shouldBe thrownBy {
+        RaftSettings(config)
+      }
+    }
+
+    "throw an IllegalArgumentException if the given raft-actor-auto-start.retry-interval is 0 milli" in {
+      val config = ConfigFactory
+        .parseString("""
+                       |lerna.akka.entityreplication.raft.raft-actor-auto-start.retry-interval = 0ms
                        |""".stripMargin)
         .withFallback(defaultConfig)
       a[IllegalArgumentException] shouldBe thrownBy {
