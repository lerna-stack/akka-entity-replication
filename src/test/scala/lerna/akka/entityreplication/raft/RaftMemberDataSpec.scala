package lerna.akka.entityreplication.raft

import lerna.akka.entityreplication.model.NormalizedEntityId
import lerna.akka.entityreplication.raft.model._
import org.scalatest.{ FlatSpec, Inside, Matchers }

import java.util.UUID

final class RaftMemberDataSpec extends FlatSpec with Matchers with Inside {

  behavior of "RaftMemberData"

  it should "return entries on selectEntityEntries when the entries following with the condition exists" in {
    val entityId1 = generateEntityId()
    val entityId2 = generateEntityId()
    val term      = Term.initial().next()
    val logEntries = Seq(
      LogEntry(LogEntryIndex(1), EntityEvent(None, NoOp), term),
      LogEntry(LogEntryIndex(2), EntityEvent(Option(entityId1), "a"), term),
      LogEntry(LogEntryIndex(3), EntityEvent(Option(entityId2), "b"), term),
      LogEntry(LogEntryIndex(4), EntityEvent(Option(entityId1), "c"), term),
      LogEntry(LogEntryIndex(5), EntityEvent(Option(entityId2), "d"), term),
      LogEntry(LogEntryIndex(6), EntityEvent(Option(entityId1), "e"), term),
      LogEntry(LogEntryIndex(7), EntityEvent(Option(entityId2), "f"), term),
    )
    val data = RaftMemberData(
      replicatedLog = ReplicatedLog().merge(logEntries, prevLogIndex = LogEntryIndex.initial()),
      lastApplied = LogEntryIndex(5),
    )
    val selectedForEntity1 =
      data.selectEntityEntries(entityId = entityId1, from = LogEntryIndex(2), to = data.lastApplied)

    selectedForEntity1.map(_.index) should be(Seq(LogEntryIndex(2), LogEntryIndex(4)))

    val selectedForEntity2 =
      data.selectEntityEntries(entityId = entityId2, from = LogEntryIndex(4), to = data.lastApplied)

    selectedForEntity2.map(_.index) should be(Seq(LogEntryIndex(5)))
  }

  it should "not return any entities on selectEntityEntries when the entries following with the condition doesn't exist" in {
    val entityId = generateEntityId()
    val term     = Term.initial().next()
    val logEntries = Seq(
      LogEntry(LogEntryIndex(1), EntityEvent(None, NoOp), term),
    )
    val data = RaftMemberData(
      replicatedLog = ReplicatedLog().merge(logEntries, prevLogIndex = LogEntryIndex.initial()),
      lastApplied = LogEntryIndex(1),
    )
    val selected =
      data.selectEntityEntries(entityId = entityId, from = LogEntryIndex.initial(), to = data.lastApplied)

    selected.map(_.index) should be(empty)
  }

  it should "produce IllegalArgumentException on selectEntityEntries when 'to' index is greater than lastApplied" in {
    val entityId1 = generateEntityId()
    val entityId2 = generateEntityId()
    val term      = Term.initial().next()
    val logEntries = Seq(
      LogEntry(LogEntryIndex(1), EntityEvent(None, NoOp), term),
      LogEntry(LogEntryIndex(2), EntityEvent(Option(entityId1), "a"), term),
      LogEntry(LogEntryIndex(3), EntityEvent(Option(entityId2), "b"), term),
      LogEntry(LogEntryIndex(4), EntityEvent(Option(entityId1), "c"), term),
      LogEntry(LogEntryIndex(5), EntityEvent(Option(entityId2), "d"), term),
      LogEntry(LogEntryIndex(6), EntityEvent(Option(entityId1), "e"), term),
      LogEntry(LogEntryIndex(7), EntityEvent(Option(entityId2), "f"), term),
    )
    val data = RaftMemberData(
      replicatedLog = ReplicatedLog().merge(logEntries, prevLogIndex = LogEntryIndex.initial()),
      lastApplied = LogEntryIndex(5),
    )

    val toIndex = LogEntryIndex(6)
    assume(data.lastApplied < toIndex)

    val ex =
      intercept[IllegalArgumentException] {
        data.selectEntityEntries(entityId = entityId1, from = LogEntryIndex.initial(), to = toIndex)
      }
    ex.getMessage should include(
      "Cannot select the entries (0-6) unless RaftActor have applied the entries to the entities (lastApplied: 5)",
    )
  }

<<<<<<< HEAD
  it should "return true on willGetMatchSnapshots when 'prevLogTerm' and 'prevLogIndex' match with 'targetSnapshotLastTerm' and 'targetSnapshotLastLogIndex'" in {
    val data = RaftMemberData(
      lastSnapshotStatus = SnapshotStatus(
        snapshotLastTerm = Term.initial(),
        snapshotLastLogIndex = LogEntryIndex.initial(),
        targetSnapshotLastTerm = Term(20),
        targetSnapshotLastLogIndex = LogEntryIndex(100),
      ),
    )
    data.willGetMatchSnapshots(prevLogTerm = Term(1), prevLogIndex = LogEntryIndex(3)) should be(false)
    data.willGetMatchSnapshots(prevLogTerm = Term(20), prevLogIndex = LogEntryIndex(3)) should be(false)
    data.willGetMatchSnapshots(prevLogTerm = Term(1), prevLogIndex = LogEntryIndex(100)) should be(false)
    data.willGetMatchSnapshots(prevLogTerm = Term(20), prevLogIndex = LogEntryIndex(100)) should be(true)
=======
  behavior of "RaftMemberData.updateEventSourcingIndex"

  it should "return new RaftMemberData with the given new eventSourcingIndex when it has no eventSourcingIndex" in {
    val data = RaftMemberData()
    data.eventSourcingIndex should be(None)

    val newDataWithIndex0 = data.updateEventSourcingIndex(LogEntryIndex(0))
    data.eventSourcingIndex should be(None)
    newDataWithIndex0.eventSourcingIndex should be(Some(LogEntryIndex(0)))

    val newDataWithIndex3 = data.updateEventSourcingIndex(LogEntryIndex(3))
    data.eventSourcingIndex should be(None)
    newDataWithIndex3.eventSourcingIndex should be(Some(LogEntryIndex(3)))
  }

  it should "return new RaftMemberData with the given new eventSourcingIndex when the given index is greater than the current one" in {
    val data = RaftMemberData(eventSourcingIndex = Some(LogEntryIndex(1)))
    data.eventSourcingIndex should be(Some(LogEntryIndex(1)))

    val newDataWithIndex2 = data.updateEventSourcingIndex(LogEntryIndex(2))
    data.eventSourcingIndex should be(Some(LogEntryIndex(1)))
    newDataWithIndex2.eventSourcingIndex should be(Some(LogEntryIndex(2)))

    val newDataWithIndex3 = data.updateEventSourcingIndex(LogEntryIndex(3))
    data.eventSourcingIndex should be(Some(LogEntryIndex(1)))
    newDataWithIndex3.eventSourcingIndex should be(Some(LogEntryIndex(3)))
  }

  it should "throw IllegalArgumentException when the given new eventSourcingIndex equals the current eventSourcingIndex" in {
    val data = RaftMemberData(eventSourcingIndex = Some(LogEntryIndex(3)))
    data.eventSourcingIndex should be(Some(LogEntryIndex(3)))

    val exceptionWithIndex3 = intercept[IllegalArgumentException] {
      data.updateEventSourcingIndex(LogEntryIndex(3))
    }
    data.eventSourcingIndex should be(Some(LogEntryIndex(3)))
    exceptionWithIndex3.getMessage should be(
      "requirement failed: eventSourcingIndex should only increase. " +
      "The given index [3] is less than or equal to the current index [3].",
    )
  }

  it should "throw IllegalArgumentException when the given new eventSourcingIndex is less than eventSourcingIndex" in {
    val data = RaftMemberData(eventSourcingIndex = Some(LogEntryIndex(3)))
    data.eventSourcingIndex should be(Some(LogEntryIndex(3)))

    val exceptionWithIndex2 = intercept[IllegalArgumentException] {
      data.updateEventSourcingIndex(LogEntryIndex(2))
    }
    data.eventSourcingIndex should be(Some(LogEntryIndex(3)))
    exceptionWithIndex2.getMessage should be(
      "requirement failed: eventSourcingIndex should only increase. " +
      "The given index [2] is less than or equal to the current index [3].",
    )
  }

  behavior of "RaftMemberData.estimatedReplicatedLogSizeAfterCompaction"

  it should "return estimated compacted log size when lastApplied is greater than eventSourcingIndex" in {
    val entityId = NormalizedEntityId("entity1")
    val replicatedLog = {
      ReplicatedLog().merge(
        Seq(
          LogEntry(LogEntryIndex(1), EntityEvent(None, NoOp), Term(1)),
          LogEntry(LogEntryIndex(2), EntityEvent(Some(entityId), "event1"), Term(1)),
          LogEntry(LogEntryIndex(3), EntityEvent(None, NoOp), Term(2)),
          LogEntry(LogEntryIndex(4), EntityEvent(Some(entityId), "event2"), Term(2)),
        ),
        LogEntryIndex(0),
      )
    }
    val data = RaftMemberData(
      replicatedLog = replicatedLog,
      commitIndex = LogEntryIndex(3),
      lastApplied = LogEntryIndex(3),
      eventSourcingIndex = Some(LogEntryIndex(2)),
    )
    data.estimatedReplicatedLogSizeAfterCompaction(1) should be(2)
  }

  it should "return estimated compacted log size when lastApplied is less than eventSourcingIndex" in {
    val entityId = NormalizedEntityId("entity1")
    val replicatedLog = {
      ReplicatedLog().merge(
        Seq(
          LogEntry(LogEntryIndex(1), EntityEvent(None, NoOp), Term(1)),
          LogEntry(LogEntryIndex(2), EntityEvent(Some(entityId), "event1"), Term(1)),
          LogEntry(LogEntryIndex(3), EntityEvent(None, NoOp), Term(2)),
          LogEntry(LogEntryIndex(4), EntityEvent(Some(entityId), "event2"), Term(2)),
          LogEntry(LogEntryIndex(5), EntityEvent(Some(entityId), "event3"), Term(2)),
        ),
        LogEntryIndex(0),
      )
    }
    val data = RaftMemberData(
      replicatedLog = replicatedLog,
      commitIndex = LogEntryIndex(3),
      lastApplied = LogEntryIndex(3),
      eventSourcingIndex = Some(LogEntryIndex(4)),
    )
    data.estimatedReplicatedLogSizeAfterCompaction(1) should be(2)
  }

  it should "return estimated compacted log size when eventSourcingIndex is unknown" in {
    val entityId = NormalizedEntityId("entity1")
    val replicatedLog = {
      ReplicatedLog().merge(
        Seq(
          LogEntry(LogEntryIndex(1), EntityEvent(None, NoOp), Term(1)),
          LogEntry(LogEntryIndex(2), EntityEvent(Some(entityId), "event1"), Term(1)),
        ),
        LogEntryIndex(0),
      )
    }
    val data = RaftMemberData(
      replicatedLog = replicatedLog,
      commitIndex = LogEntryIndex(2),
      lastApplied = LogEntryIndex(2),
      eventSourcingIndex = None,
    )
    data.estimatedReplicatedLogSizeAfterCompaction(1) should be(2)
  }

  it should "return estimated compacted log size (preserveLogSize floors this size)" in {
    val entityId = NormalizedEntityId("entity1")
    val replicatedLog = {
      ReplicatedLog().merge(
        Seq(
          LogEntry(LogEntryIndex(1), EntityEvent(None, NoOp), Term(1)),
          LogEntry(LogEntryIndex(2), EntityEvent(Some(entityId), "event1"), Term(1)),
          LogEntry(LogEntryIndex(3), EntityEvent(Some(entityId), "event2"), Term(1)),
        ),
        LogEntryIndex(0),
      )
    }
    val data = RaftMemberData(
      replicatedLog = replicatedLog,
      commitIndex = LogEntryIndex(2),
      lastApplied = LogEntryIndex(2),
      eventSourcingIndex = Some(LogEntryIndex(2)),
    )
    data.estimatedReplicatedLogSizeAfterCompaction(1) should be(1)
    data.estimatedReplicatedLogSizeAfterCompaction(2) should be(2)
    data.estimatedReplicatedLogSizeAfterCompaction(3) should be(3)
    data.estimatedReplicatedLogSizeAfterCompaction(4) should be(3)
  }

  it should "throw an IllegalArgumentException if the given preserveLogSize is less than or equals to 0" in {
    val data = {
      val replicatedLog =
        ReplicatedLog().merge(Seq(LogEntry(LogEntryIndex(1), EntityEvent(None, NoOp), Term(1))), LogEntryIndex(0))
      RaftMemberData(
        replicatedLog = replicatedLog,
        commitIndex = LogEntryIndex(1),
        lastApplied = LogEntryIndex(1),
        eventSourcingIndex = None,
      )
    }

    val exceptionWithZero = intercept[IllegalArgumentException] {
      data.estimatedReplicatedLogSizeAfterCompaction(0)
    }
    exceptionWithZero.getMessage should be("requirement failed: preserveLogSize(0) should be greater than 0.")

    val exceptionWithMinusOne = intercept[IllegalArgumentException] {
      data.estimatedReplicatedLogSizeAfterCompaction(-1)
    }
    exceptionWithMinusOne.getMessage should be("requirement failed: preserveLogSize(-1) should be greater than 0.")
  }

  behavior of "RaftMemberData.compactReplicatedLog"

  it should "return new RaftMemberData with compacted entries. The number of compacted entries should be greater than or equal to preserveLogSize)" in {
    val entityId = NormalizedEntityId("entity1")
    val replicatedLog = {
      ReplicatedLog().merge(
        Seq(
          LogEntry(LogEntryIndex(1), EntityEvent(None, NoOp), Term(1)),
          LogEntry(LogEntryIndex(2), EntityEvent(Some(entityId), "event1"), Term(1)),
          LogEntry(LogEntryIndex(3), EntityEvent(None, NoOp), Term(2)),
          LogEntry(LogEntryIndex(4), EntityEvent(Some(entityId), "event2"), Term(2)),
          LogEntry(LogEntryIndex(5), EntityEvent(Some(entityId), "event3"), Term(2)),
        ),
        LogEntryIndex(0),
      )
    }
    val data = RaftMemberData(
      replicatedLog = replicatedLog,
      commitIndex = LogEntryIndex(3),
      lastApplied = LogEntryIndex(3),
      lastSnapshotStatus = SnapshotStatus(Term(2), LogEntryIndex(3)),
      eventSourcingIndex = Some(LogEntryIndex(3)),
    )

    inside(data.compactReplicatedLog(preserveLogSize = 1).replicatedLog) {
      case newReplicatedLog =>
        newReplicatedLog.ancestorLastTerm should be(Term(2))
        newReplicatedLog.ancestorLastIndex should be(LogEntryIndex(3))
        newReplicatedLog.entries.size should be(2)
        assertEqualsLogEntry(
          LogEntry(LogEntryIndex(4), EntityEvent(Some(entityId), "event2"), Term(2)),
          newReplicatedLog.entries(0),
        )
        assertEqualsLogEntry(
          LogEntry(LogEntryIndex(5), EntityEvent(Some(entityId), "event3"), Term(2)),
          newReplicatedLog.entries(1),
        )
    }

    inside(data.compactReplicatedLog(preserveLogSize = 3).replicatedLog) {
      case newReplicatedLog =>
        newReplicatedLog.ancestorLastTerm should be(Term(1))
        newReplicatedLog.ancestorLastIndex should be(LogEntryIndex(2))
        newReplicatedLog.entries.size should be(3)
        assertEqualsLogEntry(
          LogEntry(LogEntryIndex(3), EntityEvent(None, NoOp), Term(2)),
          newReplicatedLog.entries(0),
        )
        assertEqualsLogEntry(
          LogEntry(LogEntryIndex(4), EntityEvent(Some(entityId), "event2"), Term(2)),
          newReplicatedLog.entries(1),
        )
        assertEqualsLogEntry(
          LogEntry(LogEntryIndex(5), EntityEvent(Some(entityId), "event3"), Term(2)),
          newReplicatedLog.entries(2),
        )
    }

    inside(data.compactReplicatedLog(preserveLogSize = 6).replicatedLog) {
      case newReplicatedLog =>
        newReplicatedLog.ancestorLastTerm should be(Term(0))
        newReplicatedLog.ancestorLastIndex should be(LogEntryIndex(0))
        newReplicatedLog.entries.size should be(5)
        (0 until 5).foreach { i =>
          assertEqualsLogEntry(
            replicatedLog.entries(i),
            newReplicatedLog.entries(i),
          )
        }
    }
  }

  it should "return new RaftMemberData with compacted entries. The new data should also contain entries with indices between eventSourcingIndex+1 and lastApplied." in {
    val entityId = NormalizedEntityId("entity1")
    val replicatedLog = {
      ReplicatedLog().merge(
        Seq(
          LogEntry(LogEntryIndex(1), EntityEvent(None, NoOp), Term(1)),
          LogEntry(LogEntryIndex(2), EntityEvent(Some(entityId), "event1"), Term(1)),
          LogEntry(LogEntryIndex(3), EntityEvent(None, NoOp), Term(2)),
          LogEntry(LogEntryIndex(4), EntityEvent(Some(entityId), "event2"), Term(2)),
          LogEntry(LogEntryIndex(5), EntityEvent(Some(entityId), "event3"), Term(2)),
        ),
        LogEntryIndex(0),
      )
    }
    val data = RaftMemberData(
      replicatedLog = replicatedLog,
      commitIndex = LogEntryIndex(3),
      lastApplied = LogEntryIndex(3),
      lastSnapshotStatus = SnapshotStatus(Term(2), LogEntryIndex(3)),
      eventSourcingIndex = Some(LogEntryIndex(2)),
    )
    inside(data.compactReplicatedLog(preserveLogSize = 2).replicatedLog) {
      case newReplicatedLog =>
        newReplicatedLog.ancestorLastTerm should be(Term(1))
        newReplicatedLog.ancestorLastIndex should be(LogEntryIndex(2))
        newReplicatedLog.entries.size should be(3)
        assertEqualsLogEntry(
          LogEntry(LogEntryIndex(3), EntityEvent(None, NoOp), Term(2)),
          newReplicatedLog.entries(0),
        )
        assertEqualsLogEntry(
          LogEntry(LogEntryIndex(4), EntityEvent(Some(entityId), "event2"), Term(2)),
          newReplicatedLog.entries(1),
        )
        assertEqualsLogEntry(
          LogEntry(LogEntryIndex(5), EntityEvent(Some(entityId), "event3"), Term(2)),
          newReplicatedLog.entries(2),
        )
    }
  }

  it should "return new RaftMemberData with whole entries when eventSourcingIndex is unknown" in {
    val entityId = NormalizedEntityId("entity1")
    val replicatedLog = {
      ReplicatedLog().merge(
        Seq(
          LogEntry(LogEntryIndex(1), EntityEvent(None, NoOp), Term(1)),
          LogEntry(LogEntryIndex(2), EntityEvent(Some(entityId), "event1"), Term(1)),
          LogEntry(LogEntryIndex(3), EntityEvent(None, NoOp), Term(2)),
          LogEntry(LogEntryIndex(4), EntityEvent(Some(entityId), "event2"), Term(2)),
          LogEntry(LogEntryIndex(5), EntityEvent(Some(entityId), "event3"), Term(2)),
        ),
        LogEntryIndex(0),
      )
    }
    val data = RaftMemberData(
      replicatedLog = replicatedLog,
      commitIndex = LogEntryIndex(3),
      lastApplied = LogEntryIndex(3),
      lastSnapshotStatus = SnapshotStatus(Term(2), LogEntryIndex(3)),
      eventSourcingIndex = None,
    )
    inside(data.compactReplicatedLog(preserveLogSize = 2).replicatedLog) {
      case newReplicatedLog =>
        newReplicatedLog.ancestorLastTerm should be(Term(0))
        newReplicatedLog.ancestorLastIndex should be(LogEntryIndex(0))
        newReplicatedLog.entries.size should be(5)
        (0 until 5).foreach { i =>
          assertEqualsLogEntry(replicatedLog.entries(i), newReplicatedLog.entries(i))
        }
    }
  }

  it should "throw an IllegalArgumentException if the given preserveLogSize is less than or equals to 0" in {
    val data = {
      val replicatedLog =
        ReplicatedLog().merge(Seq(LogEntry(LogEntryIndex(1), EntityEvent(None, NoOp), Term(1))), LogEntryIndex(0))
      RaftMemberData(
        replicatedLog = replicatedLog,
        commitIndex = LogEntryIndex(1),
        lastApplied = LogEntryIndex(1),
        eventSourcingIndex = None,
      )
    }

    val exceptionWithZero = intercept[IllegalArgumentException] {
      data.compactReplicatedLog(0)
    }
    exceptionWithZero.getMessage should be("requirement failed: preserveLogSize(0) should be greater than 0.")

    val exceptionWithMinusOne = intercept[IllegalArgumentException] {
      data.compactReplicatedLog(-1)
    }
    exceptionWithMinusOne.getMessage should be("requirement failed: preserveLogSize(-1) should be greater than 0.")
  }

  behavior of "RaftMemberData.resolveCommittedEntriesForEventSourcing"

  it should "return UnknownCurrentEventSourcingIndex when it has no eventSourcingIndex" in {
    import RaftMemberData.CommittedEntriesForEventSourcingResolveError._
    val data = RaftMemberData(eventSourcingIndex = None)
    data.resolveCommittedEntriesForEventSourcing should be(Left(UnknownCurrentEventSourcingIndex))
  }

  it should "return empty entries when eventSourcingIndex equals commitIndex" in {
    val replicatedLog = {
      val entityId = NormalizedEntityId("entity1")
      ReplicatedLog().merge(
        Seq(
          LogEntry(LogEntryIndex(1), EntityEvent(None, NoOp), Term(1)),
          LogEntry(LogEntryIndex(2), EntityEvent(Some(entityId), "event1"), Term(1)),
          LogEntry(LogEntryIndex(3), EntityEvent(Some(entityId), "event2"), Term(1)),
        ),
        LogEntryIndex(0),
      )
    }
    val data = RaftMemberData(
      eventSourcingIndex = Some(LogEntryIndex(2)),
      commitIndex = LogEntryIndex(2),
      replicatedLog = replicatedLog,
    )
    data.resolveCommittedEntriesForEventSourcing should be(Right(IndexedSeq.empty))
  }

  it should "return empty entries when eventSourcingIndex is larger than commitIndex" in {
    val replicatedLog = {
      val entityId = NormalizedEntityId("entity1")
      ReplicatedLog().merge(
        Seq(
          LogEntry(LogEntryIndex(1), EntityEvent(None, NoOp), Term(1)),
          LogEntry(LogEntryIndex(2), EntityEvent(Some(entityId), "event1"), Term(1)),
          LogEntry(LogEntryIndex(3), EntityEvent(Some(entityId), "event2"), Term(1)),
        ),
        LogEntryIndex(0),
      )
    }
    val data = RaftMemberData(
      eventSourcingIndex = Some(LogEntryIndex(3)),
      commitIndex = LogEntryIndex(2),
      replicatedLog = replicatedLog,
    )
    data.resolveCommittedEntriesForEventSourcing should be(Right(IndexedSeq.empty))
  }

  it should "return NextCommittedEntryNotFound when its entries are empty and eventSourcingIndex is less than commitIndex" in {
    import RaftMemberData.CommittedEntriesForEventSourcingResolveError._
    val replicatedLog = {
      val entityId = NormalizedEntityId("entity1")
      ReplicatedLog()
        .reset(Term(1), LogEntryIndex(3))
        .merge(
          Seq(
            LogEntry(LogEntryIndex(4), EntityEvent(None, NoOp), Term(2)),
            LogEntry(LogEntryIndex(5), EntityEvent(Some(entityId), "event4"), Term(2)),
            LogEntry(LogEntryIndex(6), EntityEvent(Some(entityId), "event5"), Term(2)),
          ),
          LogEntryIndex(3),
        )
    }
    val data = RaftMemberData(
      eventSourcingIndex = Some(LogEntryIndex(1)),
      commitIndex = LogEntryIndex(3),
      replicatedLog = replicatedLog,
    )
    data.resolveCommittedEntriesForEventSourcing should be(
      Left(NextCommittedEntryNotFound(LogEntryIndex(2), None)),
    )
  }

  it should "return NextCommittedEntryNotFound when its entries don't contains the next entry" in {
    import RaftMemberData.CommittedEntriesForEventSourcingResolveError._
    val replicatedLog = {
      val entityId = NormalizedEntityId("entity1")
      ReplicatedLog()
        .reset(Term(1), LogEntryIndex(3))
        .merge(
          Seq(
            LogEntry(LogEntryIndex(4), EntityEvent(None, NoOp), Term(2)),
            LogEntry(LogEntryIndex(5), EntityEvent(Some(entityId), "event4"), Term(2)),
            LogEntry(LogEntryIndex(6), EntityEvent(Some(entityId), "event5"), Term(2)),
          ),
          LogEntryIndex(3),
        )
    }
    val data = RaftMemberData(
      eventSourcingIndex = Some(LogEntryIndex(1)),
      commitIndex = LogEntryIndex(5),
      replicatedLog = replicatedLog,
    )
    data.resolveCommittedEntriesForEventSourcing should be(
      Left(NextCommittedEntryNotFound(LogEntryIndex(2), Some(LogEntryIndex(4)))),
    )
  }

  it should "return entries when its entries contains the next entry" in {
    val entityId = NormalizedEntityId("entity1")
    val replicatedLog =
      ReplicatedLog()
        .reset(Term(1), LogEntryIndex(3))
        .merge(
          Seq(
            LogEntry(LogEntryIndex(4), EntityEvent(None, NoOp), Term(2)),
            LogEntry(LogEntryIndex(5), EntityEvent(Some(entityId), "event4"), Term(2)),
            LogEntry(LogEntryIndex(6), EntityEvent(Some(entityId), "event5"), Term(2)),
          ),
          LogEntryIndex(3),
        )
    val data = RaftMemberData(
      eventSourcingIndex = Some(LogEntryIndex(3)),
      commitIndex = LogEntryIndex(5),
      replicatedLog = replicatedLog,
    )
    inside(data.resolveCommittedEntriesForEventSourcing) {
      case Right(entries) =>
        entries.size should be(2)
        assertEqualsLogEntry(LogEntry(LogEntryIndex(4), EntityEvent(None, NoOp), Term(2)), entries(0))
        assertEqualsLogEntry(LogEntry(LogEntryIndex(5), EntityEvent(Some(entityId), "event4"), Term(2)), entries(1))
    }
>>>>>>> cc3458b3
  }

  private def generateEntityId() = {
    NormalizedEntityId.from(UUID.randomUUID().toString)
  }

  private def assertEqualsLogEntry(expected: LogEntry, actual: LogEntry): Unit = {
    actual.term should be(expected.term)
    actual.index should be(expected.index)
    actual.event should be(expected.event)
  }

}<|MERGE_RESOLUTION|>--- conflicted
+++ resolved
@@ -84,7 +84,6 @@
     )
   }
 
-<<<<<<< HEAD
   it should "return true on willGetMatchSnapshots when 'prevLogTerm' and 'prevLogIndex' match with 'targetSnapshotLastTerm' and 'targetSnapshotLastLogIndex'" in {
     val data = RaftMemberData(
       lastSnapshotStatus = SnapshotStatus(
@@ -98,7 +97,8 @@
     data.willGetMatchSnapshots(prevLogTerm = Term(20), prevLogIndex = LogEntryIndex(3)) should be(false)
     data.willGetMatchSnapshots(prevLogTerm = Term(1), prevLogIndex = LogEntryIndex(100)) should be(false)
     data.willGetMatchSnapshots(prevLogTerm = Term(20), prevLogIndex = LogEntryIndex(100)) should be(true)
-=======
+  }
+
   behavior of "RaftMemberData.updateEventSourcingIndex"
 
   it should "return new RaftMemberData with the given new eventSourcingIndex when it has no eventSourcingIndex" in {
@@ -559,7 +559,6 @@
         assertEqualsLogEntry(LogEntry(LogEntryIndex(4), EntityEvent(None, NoOp), Term(2)), entries(0))
         assertEqualsLogEntry(LogEntry(LogEntryIndex(5), EntityEvent(Some(entityId), "event4"), Term(2)), entries(1))
     }
->>>>>>> cc3458b3
   }
 
   private def generateEntityId() = {
