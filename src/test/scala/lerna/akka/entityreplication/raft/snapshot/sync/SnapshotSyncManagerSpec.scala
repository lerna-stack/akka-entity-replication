package lerna.akka.entityreplication.raft.snapshot.sync

import akka.Done
import akka.actor.testkit.typed.scaladsl.LoggingTestKit
import akka.actor.{ ActorRef, ActorSystem, Status }
import akka.actor.typed
import akka.actor.typed.scaladsl.adapter._
import akka.persistence.inmemory.extension.{ InMemoryJournalStorage, InMemorySnapshotStorage, StorageExtension }
import akka.persistence.query.{ Offset, Sequence }
import akka.testkit.{ TestKit, TestProbe }
import com.typesafe.config.{ Config, ConfigFactory }
import lerna.akka.entityreplication.ClusterReplicationSettings
import lerna.akka.entityreplication.model.{ NormalizedEntityId, NormalizedShardId, TypeName }
import lerna.akka.entityreplication.raft.{ ActorSpec, RaftSettingsImpl }
import lerna.akka.entityreplication.raft.RaftActor.CompactionCompleted
import lerna.akka.entityreplication.raft.model.{ LogEntryIndex, Term }
import lerna.akka.entityreplication.raft.persistence.EntitySnapshotsUpdatedTag
import lerna.akka.entityreplication.raft.routing.MemberIndex
import lerna.akka.entityreplication.raft.snapshot.SnapshotProtocol
import lerna.akka.entityreplication.raft.snapshot.SnapshotProtocol.{
  EntitySnapshot,
  EntitySnapshotMetadata,
  EntityState,
}
import lerna.akka.entityreplication.raft.snapshot.sync.SnapshotSyncManager.{ SnapshotCopied, SyncCompleted }
import lerna.akka.entityreplication.util.{ RaftEventJournalTestKit, RaftSnapshotStoreTestKit }
import org.scalatest.BeforeAndAfterEach
import org.scalatest.Inspectors._

import java.util.concurrent.atomic.AtomicInteger
import scala.reflect.ClassTag

class SnapshotSyncManagerSpec extends TestKit(ActorSystem()) with ActorSpec with BeforeAndAfterEach {

  private implicit val typedSystem: typed.ActorSystem[_] = system.toTyped

  private[this] val settings = ClusterReplicationSettings.create(system)

  private[this] val shardId = NormalizedShardId("test-shard")

  private[this] val typeName              = TypeName.from("test-type-1")
  private[this] val srcMemberIndex        = MemberIndex("test-member-index-1")
  private val srcRaftSnapshotStoreTestKit = RaftSnapshotStoreTestKit(system, typeName, srcMemberIndex, settings)

  private[this] val dstMemberIndex        = MemberIndex("test-member-index-2")
  private val dstRaftSnapshotStoreTestKit = RaftSnapshotStoreTestKit(system, typeName, dstMemberIndex, settings)

  private val raftEventJournalTestKit = RaftEventJournalTestKit(system, settings)

  private val snapshotSyncManagerPersistenceId: String =
    SnapshotSyncManager.persistenceId(
      typeName,
      srcMemberIndex = srcMemberIndex,
      dstMemberIndex = dstMemberIndex,
      shardId,
    )

  private def receiveSnapshotSyncManagerPersisted[A](n: Int)(implicit tag: ClassTag[A]): Seq[A] = {
    raftEventJournalTestKit.receivePersisted(snapshotSyncManagerPersistenceId, n)
  }

  private def expectSnapshotSyncManagerNothingPersisted(): Unit = {
    raftEventJournalTestKit.expectNothingPersisted(snapshotSyncManagerPersistenceId)
  }

  private[this] val snapshotSyncManagerUniqueId = new AtomicInteger(0)

  private[this] def createSnapshotSyncManager(
      dstSnapshotStore: ActorRef = dstRaftSnapshotStoreTestKit.snapshotStoreActorRef,
      overwriteConfig: Config = ConfigFactory.empty(),
  ): ActorRef =
<<<<<<< HEAD
    system.actorOf(
      SnapshotSyncManager.props(
        typeName,
        srcMemberIndex,
        dstMemberIndex,
        dstSnapshotStore,
        shardId,
        RaftSettingsImpl(overwriteConfig.withFallback(system.settings.config)),
      ),
      s"snapshotSyncManager:${snapshotSyncManagerUniqueId.getAndIncrement()}",
    )
=======
    planAutoKill {
      system.actorOf(
        SnapshotSyncManager.props(
          typeName,
          srcMemberIndex,
          dstMemberIndex,
          dstSnapshotStore,
          shardId,
          settings.raftSettings,
        ),
        s"snapshotSyncManager:${snapshotSyncManagerUniqueId.getAndIncrement()}",
      )
    }
>>>>>>> 48ab6440

  override def beforeEach(): Unit = {
    super.beforeEach()
    // clear storage
    val probe   = TestProbe()
    val storage = StorageExtension(system)
    probe.send(storage.journalStorage, InMemoryJournalStorage.ClearJournal)
    probe.send(storage.snapshotStorage, InMemorySnapshotStorage.ClearSnapshots)
    probe.receiveWhile(messages = 2) {
      case _: Status.Success => Done
    } should have length 2
    // reset TestKits
    srcRaftSnapshotStoreTestKit.reset()
    dstRaftSnapshotStoreTestKit.reset()
    raftEventJournalTestKit.reset()
  }

  "SnapshotSyncManager" should {

    "synchronize snapshots in dst member with src member by copying snapshots in src member" in {
      /* prepare */
      val entity1      = createUniqueEntityId()
      val entity2      = createUniqueEntityId()
      val entity3      = createUniqueEntityId()
      val allEntityIds = Set(entity1, entity2, entity3)

      val dstSnapshotTerm     = Term(1)
      val dstSnapshotLogIndex = LogEntryIndex(1)
      val dstSnapshots = Set(
        EntitySnapshot(EntitySnapshotMetadata(entity1, dstSnapshotLogIndex), EntityState("state-1-1")),
      )
      dstRaftSnapshotStoreTestKit.saveSnapshots(dstSnapshots)

      val srcSnapshotTerm      = Term(1)
      val srcSnapshotLogIndex1 = LogEntryIndex(2)
      val srcSnapshotLogIndex2 = LogEntryIndex(3)
      val srcSnapshots = Set(
        EntitySnapshot(EntitySnapshotMetadata(entity1, srcSnapshotLogIndex1), EntityState("state-1-3")),
        EntitySnapshot(EntitySnapshotMetadata(entity2, srcSnapshotLogIndex2), EntityState("state-2-3")),
        EntitySnapshot(EntitySnapshotMetadata(entity3, srcSnapshotLogIndex2), EntityState("state-3-3")),
      )
      val entityIds = srcSnapshots.map(_.metadata.entityId)
      srcRaftSnapshotStoreTestKit.saveSnapshots(srcSnapshots)

      raftEventJournalTestKit.persistEvents(
        CompactionCompleted(srcMemberIndex, shardId, srcSnapshotTerm, LogEntryIndex(1), entityIds),
        SnapshotCopied(nextOffset(), srcMemberIndex, shardId, srcSnapshotTerm, srcSnapshotLogIndex1, Set(entity1)),
        CompactionCompleted(srcMemberIndex, shardId, srcSnapshotTerm, srcSnapshotLogIndex2, Set(entity2, entity3)),
      )

      val dstEventsByTagProbe =
        raftEventJournalTestKit.probeOfEventsByTag(EntitySnapshotsUpdatedTag(dstMemberIndex, shardId).toString)
      dstEventsByTagProbe.request(1).expectNoMessage()

      /* check */
      awaitAssert { // Persistent events may not be retrieved immediately
        val probe = TestProbe()
        createSnapshotSyncManager() ! SnapshotSyncManager.SyncSnapshot(
          srcLatestSnapshotLastLogTerm = srcSnapshotTerm,
          srcLatestSnapshotLastLogIndex = srcSnapshotLogIndex2,
          dstLatestSnapshotLastLogTerm = dstSnapshotTerm,
          dstLatestSnapshotLastLogIndex = dstSnapshotLogIndex,
          replyTo = probe.ref,
        )
<<<<<<< HEAD
        expectMsg(SnapshotSyncManager.SyncSnapshotSucceeded(srcSnapshotTerm, srcSnapshotLogIndex2, srcMemberIndex))
        val persistedSnapshotCopied = receiveSnapshotSyncManagerPersisted[SnapshotSyncManager.SnapshotCopied](1)
        forAll(persistedSnapshotCopied) { event =>
          event.offset shouldNot be(null) // offset is storage-specific and non-deterministic
          event.memberIndex should be(dstMemberIndex)
          event.shardId should be(shardId)
          event.snapshotLastLogTerm should be(srcSnapshotTerm)
          event.snapshotLastLogIndex should be(srcSnapshotLogIndex2)
          event.entityIds should be(allEntityIds)
        }
        forAll(receiveSnapshotSyncManagerPersisted[SnapshotSyncManager.SyncCompleted](1)) { event =>
          event.offset shouldNot be(null) // offset is storage-specific and non-deterministic
        }
        expectSnapshotSyncManagerNothingPersisted()
        dstEventsByTagProbe.request(2) // to detect extra events
        dstEventsByTagProbe.expectNextN(1).map(_.event) should be(persistedSnapshotCopied)
        dstEventsByTagProbe.expectNoMessage()

        dstRaftSnapshotStoreTestKit.fetchSnapshots(allEntityIds) should be(srcSnapshots)
=======
        probe.expectMsg(SnapshotSyncManager.SyncSnapshotSucceeded(srcSnapshotTerm, srcSnapshotLogIndex, srcMemberIndex))
        dstRaftSnapshotStoreTestKit.fetchSnapshots(entityIds) should be(srcSnapshots)
>>>>>>> 48ab6440
      }
    }

    "not update snapshots of old LogIndex which is already applied by dst member" in {
      /* prepare */
      val entity1 = createUniqueEntityId()
      val entity2 = createUniqueEntityId()
      val entity3 = createUniqueEntityId()

      val dstSnapshotTerm     = Term(1)
      val dstSnapshotLogIndex = LogEntryIndex(2)
      val dstSnapshots = Set(
        EntitySnapshot(EntitySnapshotMetadata(entity1, dstSnapshotLogIndex), EntityState("state-1-1")),
        EntitySnapshot(EntitySnapshotMetadata(entity2, dstSnapshotLogIndex), EntityState("state-1-2")),
      )
      dstRaftSnapshotStoreTestKit.saveSnapshots(dstSnapshots)

      val srcSnapshotTerm      = Term(1)
      val srcSnapshotLogIndex1 = LogEntryIndex(1)
      val srcSnapshotLogIndex2 = LogEntryIndex(2)
      val srcSnapshotLogIndex3 = LogEntryIndex(3)
      val srcSnapshots = Set(
        EntitySnapshot(EntitySnapshotMetadata(entity1, srcSnapshotLogIndex1), EntityState("ignored")),
        EntitySnapshot(EntitySnapshotMetadata(entity2, srcSnapshotLogIndex2), EntityState("ignored")),
        EntitySnapshot(EntitySnapshotMetadata(entity3, srcSnapshotLogIndex3), EntityState("state-3-3")),
      )
      srcRaftSnapshotStoreTestKit.saveSnapshots(srcSnapshots)
      val entityIds1 = srcSnapshots.filter(_.metadata.logEntryIndex == srcSnapshotLogIndex1).map(_.metadata.entityId)
      val entityIds2 = srcSnapshots.filter(_.metadata.logEntryIndex == srcSnapshotLogIndex2).map(_.metadata.entityId)
      val entityIds3 = srcSnapshots.filter(_.metadata.logEntryIndex == srcSnapshotLogIndex3).map(_.metadata.entityId)
      val entityIds  = entityIds1 ++ entityIds2 ++ entityIds3
      raftEventJournalTestKit.persistEvents(
        CompactionCompleted(srcMemberIndex, shardId, srcSnapshotTerm, srcSnapshotLogIndex1, entityIds1),
        SnapshotCopied(nextOffset(), srcMemberIndex, shardId, srcSnapshotTerm, srcSnapshotLogIndex2, entityIds2),
        CompactionCompleted(srcMemberIndex, shardId, srcSnapshotTerm, srcSnapshotLogIndex3, entityIds3),
      )

      srcSnapshotLogIndex1 should be <= dstSnapshotLogIndex
      srcSnapshotLogIndex2 should be <= dstSnapshotLogIndex

      /* check */
      awaitAssert { // Persistent events may not be retrieved immediately
        val probe = TestProbe()
        createSnapshotSyncManager() ! SnapshotSyncManager.SyncSnapshot(
          srcLatestSnapshotLastLogTerm = srcSnapshotTerm,
          srcLatestSnapshotLastLogIndex = srcSnapshotLogIndex3,
          dstLatestSnapshotLastLogTerm = dstSnapshotTerm,
          dstLatestSnapshotLastLogIndex = dstSnapshotLogIndex,
          replyTo = probe.ref,
        )
        probe.expectMsg(
          SnapshotSyncManager.SyncSnapshotSucceeded(srcSnapshotTerm, srcSnapshotLogIndex2, srcMemberIndex),
        )
<<<<<<< HEAD
        expectMsg(SnapshotSyncManager.SyncSnapshotSucceeded(srcSnapshotTerm, srcSnapshotLogIndex3, srcMemberIndex))
        forAll(receiveSnapshotSyncManagerPersisted[SnapshotCopied](1)) { event =>
          event.entityIds should be(entityIds3)
        }
        receiveSnapshotSyncManagerPersisted[SyncCompleted](1)
        expectSnapshotSyncManagerNothingPersisted()

        val synchronizedSnapshots = dstRaftSnapshotStoreTestKit.fetchSnapshots(entityIds)
        forExactly(1, synchronizedSnapshots) { snapshot =>
=======
        forAtLeast(min = 1, dstRaftSnapshotStoreTestKit.fetchSnapshots(entityIds)) { snapshot =>
>>>>>>> 48ab6440
          snapshot.state.underlying should be("state-1-1")
        }
        forExactly(1, synchronizedSnapshots) { snapshot =>
          snapshot.state.underlying should be("state-1-2")
        }
      }
    }

    "respond SyncSnapshotAlreadySucceeded if the dst snapshot has already synchronized to src snapshot" in {
      /* prepare */
      val entity1 = createUniqueEntityId()
      val entity2 = createUniqueEntityId()
      val entity3 = createUniqueEntityId()

      val dstSnapshotTerm     = Term(1)
      val dstSnapshotLogIndex = LogEntryIndex(1)
      val dstSnapshots = Set(
        EntitySnapshot(EntitySnapshotMetadata(entity1, dstSnapshotLogIndex), EntityState("state-1-1")),
      )
      dstRaftSnapshotStoreTestKit.saveSnapshots(dstSnapshots)

      val srcSnapshotTerm     = Term(1)
      val srcSnapshotLogIndex = LogEntryIndex(3)
      val srcSnapshots = Set(
        EntitySnapshot(EntitySnapshotMetadata(entity1, srcSnapshotLogIndex), EntityState("state-1-3")),
        EntitySnapshot(EntitySnapshotMetadata(entity2, srcSnapshotLogIndex), EntityState("state-2-3")),
        EntitySnapshot(EntitySnapshotMetadata(entity3, srcSnapshotLogIndex), EntityState("state-3-3")),
      )
      val entityIds = srcSnapshots.map(_.metadata.entityId)
      srcRaftSnapshotStoreTestKit.saveSnapshots(srcSnapshots)
      raftEventJournalTestKit.persistEvents(
        CompactionCompleted(srcMemberIndex, shardId, srcSnapshotTerm, LogEntryIndex(1), entityIds),
        CompactionCompleted(srcMemberIndex, shardId, srcSnapshotTerm, srcSnapshotLogIndex, entityIds),
      )

      /* check */
      awaitAssert { // Persistent events may not be retrieved immediately
        val probe = TestProbe()
        createSnapshotSyncManager() ! SnapshotSyncManager.SyncSnapshot(
          srcLatestSnapshotLastLogTerm = srcSnapshotTerm,
          srcLatestSnapshotLastLogIndex = srcSnapshotLogIndex,
          dstLatestSnapshotLastLogTerm = dstSnapshotTerm,
          dstLatestSnapshotLastLogIndex = dstSnapshotLogIndex,
          replyTo = probe.ref,
        )
        probe.expectMsgType[SnapshotSyncManager.Response] should be(
          SnapshotSyncManager.SyncSnapshotSucceeded(srcSnapshotTerm, srcSnapshotLogIndex, srcMemberIndex),
        )
      }
      val probe               = TestProbe()
      val snapshotSyncManager = probe.watch(createSnapshotSyncManager())
      snapshotSyncManager ! SnapshotSyncManager.SyncSnapshot(
        // dst snapshot status will be synchronized to src status
        srcLatestSnapshotLastLogTerm = srcSnapshotTerm,
        srcLatestSnapshotLastLogIndex = srcSnapshotLogIndex,
        dstLatestSnapshotLastLogTerm = srcSnapshotTerm,
        dstLatestSnapshotLastLogIndex = srcSnapshotLogIndex,
        replyTo = probe.ref,
      )
      probe.expectMsgType[SnapshotSyncManager.Response] should be(
        SnapshotSyncManager.SyncSnapshotAlreadySucceeded(srcSnapshotTerm, srcSnapshotLogIndex, srcMemberIndex),
      )
      probe.expectTerminated(snapshotSyncManager)
    }

    "persist SnapshotCopied event every copying snapshots batch" in {
      /* prepare */
      val smallBatchSizeConfig = ConfigFactory.parseString {
        """
        lerna.akka.entityreplication.raft.snapshot-sync.max-snapshot-batch-size = 2
        """
      }
      val entity1      = createUniqueEntityId()
      val entity2      = createUniqueEntityId()
      val entity3      = createUniqueEntityId()
      val entity4      = createUniqueEntityId()
      val allEntityIds = Set(entity1, entity2, entity3, entity4)

      val dstSnapshotTerm     = Term(1)
      val dstSnapshotLogIndex = LogEntryIndex(1)
      val dstSnapshots = Set(
        EntitySnapshot(EntitySnapshotMetadata(entity1, dstSnapshotLogIndex), EntityState("state-1-1")),
      )
      dstRaftSnapshotStoreTestKit.saveSnapshots(dstSnapshots)

      val srcSnapshotTerm1     = Term(1)
      val srcSnapshotTerm2     = Term(2)
      val srcSnapshotLogIndex1 = LogEntryIndex(2)
      val srcSnapshotLogIndex2 = LogEntryIndex(3)
      val srcSnapshotLogIndex3 = LogEntryIndex(4)
      val srcSnapshots = Set(
        EntitySnapshot(EntitySnapshotMetadata(entity1, srcSnapshotLogIndex1), EntityState("state-1-4")),
        EntitySnapshot(EntitySnapshotMetadata(entity2, srcSnapshotLogIndex3), EntityState("state-2-4")),
        EntitySnapshot(EntitySnapshotMetadata(entity3, srcSnapshotLogIndex3), EntityState("state-3-4")),
        EntitySnapshot(EntitySnapshotMetadata(entity4, srcSnapshotLogIndex3), EntityState("state-4-4")),
      )
      val entityIds = srcSnapshots.map(_.metadata.entityId)
      srcRaftSnapshotStoreTestKit.saveSnapshots(srcSnapshots)

      raftEventJournalTestKit.persistEvents(
        CompactionCompleted(srcMemberIndex, shardId, srcSnapshotTerm1, LogEntryIndex(1), entityIds),
        CompactionCompleted(srcMemberIndex, shardId, srcSnapshotTerm1, srcSnapshotLogIndex1, Set(entity1)),
        SnapshotCopied(nextOffset(), srcMemberIndex, shardId, srcSnapshotTerm2, srcSnapshotLogIndex2, Set(entity2)),
        CompactionCompleted(
          srcMemberIndex,
          shardId,
          srcSnapshotTerm2,
          srcSnapshotLogIndex3,
          Set(entity2, entity3, entity4),
        ),
      )

      /* check */
      awaitAssert { // Persistent events may not be retrieved immediately
        val manager = createSnapshotSyncManager(overwriteConfig = smallBatchSizeConfig)
        manager ! SnapshotSyncManager.SyncSnapshot(
          srcLatestSnapshotLastLogTerm = srcSnapshotTerm2,
          srcLatestSnapshotLastLogIndex = srcSnapshotLogIndex3,
          dstLatestSnapshotLastLogTerm = dstSnapshotTerm,
          dstLatestSnapshotLastLogIndex = dstSnapshotLogIndex,
          replyTo = testActor,
        )
        expectMsg(SnapshotSyncManager.SyncSnapshotSucceeded(srcSnapshotTerm2, srcSnapshotLogIndex3, srcMemberIndex))

        forAll(receiveSnapshotSyncManagerPersisted[SnapshotSyncManager.SnapshotCopied](1)) { event =>
          // CompactionCompleted and SnapshotCopied will be merged into single SnapshotCopied.
          // The process prefers the last term, index and offset.
          event.snapshotLastLogTerm should be(srcSnapshotTerm2)
          event.snapshotLastLogIndex should be(srcSnapshotLogIndex2)
          event.entityIds should be(Set(entity1, entity2))
        }
        forAll(receiveSnapshotSyncManagerPersisted[SnapshotSyncManager.SnapshotCopied](1)) { event =>
          event.snapshotLastLogTerm should be(srcSnapshotTerm2)
          event.snapshotLastLogIndex should be(srcSnapshotLogIndex3)
          // NOTE:
          // The last CompactionCompleted event contains more than max-snapshot-batch-size of entityId.
          // The snapshots the event indicates will be copied over max-snapshot-batch-size.
          event.entityIds should be(Set(entity2, entity3, entity4))
        }
        receiveSnapshotSyncManagerPersisted[SnapshotSyncManager.SyncCompleted](1)
        expectSnapshotSyncManagerNothingPersisted()
        dstRaftSnapshotStoreTestKit.fetchSnapshots(allEntityIds) should be(srcSnapshots)
      }
    }

    "stop after snapshot synchronization is succeeded" in {
      /* prepare */
      val entity1 = createUniqueEntityId()
      val entity2 = createUniqueEntityId()
      val entity3 = createUniqueEntityId()

      val dstSnapshotTerm     = Term(1)
      val dstSnapshotLogIndex = LogEntryIndex(1)
      val dstSnapshots = Set(
        EntitySnapshot(EntitySnapshotMetadata(entity1, dstSnapshotLogIndex), EntityState("state-1-1")),
      )
      dstRaftSnapshotStoreTestKit.saveSnapshots(dstSnapshots)

      val srcSnapshotTerm     = Term(1)
      val srcSnapshotLogIndex = LogEntryIndex(3)
      val srcSnapshots = Set(
        EntitySnapshot(EntitySnapshotMetadata(entity1, srcSnapshotLogIndex), EntityState("state-1-3")),
        EntitySnapshot(EntitySnapshotMetadata(entity2, srcSnapshotLogIndex), EntityState("state-2-3")),
        EntitySnapshot(EntitySnapshotMetadata(entity3, srcSnapshotLogIndex), EntityState("state-3-3")),
      )
      val entityIds = srcSnapshots.map(_.metadata.entityId)
      srcRaftSnapshotStoreTestKit.saveSnapshots(srcSnapshots)
      raftEventJournalTestKit.persistEvents(
        CompactionCompleted(srcMemberIndex, shardId, srcSnapshotTerm, LogEntryIndex(1), entityIds),
        CompactionCompleted(srcMemberIndex, shardId, srcSnapshotTerm, srcSnapshotLogIndex, entityIds),
      )

      /* check */
      val probe               = TestProbe()
      val snapshotSyncManager = probe.watch(createSnapshotSyncManager())
      snapshotSyncManager ! SnapshotSyncManager.SyncSnapshot(
        srcLatestSnapshotLastLogTerm = srcSnapshotTerm,
        srcLatestSnapshotLastLogIndex = srcSnapshotLogIndex,
        dstLatestSnapshotLastLogTerm = dstSnapshotTerm,
        dstLatestSnapshotLastLogIndex = dstSnapshotLogIndex,
        replyTo = probe.ref,
      )
      probe.expectMsgType[SnapshotSyncManager.SyncSnapshotSucceeded]
      probe.expectTerminated(snapshotSyncManager)
    }

    "abort synchronizing if it couldn't fetch CompactionCompleted/SnapshotCopied events" in {
      /* prepare */
      val dstSnapshotTerm     = Term(1)
      val dstSnapshotLogIndex = LogEntryIndex(1)
      val srcSnapshotTerm     = Term(1)
      val srcSnapshotLogIndex = LogEntryIndex(3)
      raftEventJournalTestKit.persistEvents(
        // no events
      )
      /* check */
      awaitAssert { // Persistent events may not be retrieved immediately
        val probe = TestProbe()
        createSnapshotSyncManager() ! SnapshotSyncManager.SyncSnapshot(
          srcLatestSnapshotLastLogTerm = srcSnapshotTerm,
          srcLatestSnapshotLastLogIndex = srcSnapshotLogIndex,
          dstLatestSnapshotLastLogTerm = dstSnapshotTerm,
          dstLatestSnapshotLastLogIndex = dstSnapshotLogIndex,
          replyTo = probe.ref,
        )
        probe.expectMsg(SnapshotSyncManager.SyncSnapshotFailed())
      }
    }

    "abort synchronizing if it founds newer than an expected snapshot" in {
      /* prepare */
      val entity1 = createUniqueEntityId()
      val entity2 = createUniqueEntityId()
      val entity3 = createUniqueEntityId()

      val dstSnapshotTerm     = Term(1)
      val dstSnapshotLogIndex = LogEntryIndex(1)
      val dstSnapshots = Set(
        EntitySnapshot(EntitySnapshotMetadata(entity1, dstSnapshotLogIndex), EntityState("state-1-1")),
      )
      dstRaftSnapshotStoreTestKit.saveSnapshots(dstSnapshots)

      val srcSnapshotTerm     = Term(1)
      val srcSnapshotLogIndex = LogEntryIndex(3)
      val srcSnapshots = Set(
        EntitySnapshot(EntitySnapshotMetadata(entity1, srcSnapshotLogIndex), EntityState("state-1-3")),
        EntitySnapshot(EntitySnapshotMetadata(entity2, srcSnapshotLogIndex), EntityState("state-2-3")),
        EntitySnapshot(
          EntitySnapshotMetadata(entity3, srcSnapshotLogIndex.next()),
          EntityState("state-3-new"),
        ),
      )
      val entityIds = srcSnapshots.map(_.metadata.entityId)
      srcRaftSnapshotStoreTestKit.saveSnapshots(srcSnapshots)
      raftEventJournalTestKit.persistEvents(
        CompactionCompleted(srcMemberIndex, shardId, srcSnapshotTerm, LogEntryIndex(1), entityIds),
        CompactionCompleted(srcMemberIndex, shardId, srcSnapshotTerm, srcSnapshotLogIndex, entityIds),
      )

      /* check */
      val probe = TestProbe()
      createSnapshotSyncManager() ! SnapshotSyncManager.SyncSnapshot(
        srcLatestSnapshotLastLogTerm = srcSnapshotTerm,
        srcLatestSnapshotLastLogIndex = srcSnapshotLogIndex,
        dstLatestSnapshotLastLogTerm = dstSnapshotTerm,
        dstLatestSnapshotLastLogIndex = dstSnapshotLogIndex,
        replyTo = probe.ref,
      )
      probe.expectMsg(SnapshotSyncManager.SyncSnapshotFailed())
      // SnapshotStore is in an inconsistent state which is updated partially
    }

    "abort synchronizing if it couldn't fetch a snapshot" in {
      /* prepare */
      val entity1 = createUniqueEntityId()
      val entity2 = createUniqueEntityId()
      val entity3 = createUniqueEntityId()

      val dstSnapshotTerm     = Term(1)
      val dstSnapshotLogIndex = LogEntryIndex(1)
      val dstSnapshots = Set(
        EntitySnapshot(EntitySnapshotMetadata(entity1, dstSnapshotLogIndex), EntityState("state-1-1")),
      )
      dstRaftSnapshotStoreTestKit.saveSnapshots(dstSnapshots)

      val srcSnapshotTerm     = Term(1)
      val srcSnapshotLogIndex = LogEntryIndex(3)
      val srcSnapshots = Set(
        EntitySnapshot(EntitySnapshotMetadata(entity1, srcSnapshotLogIndex), EntityState("state-1-3")),
        EntitySnapshot(EntitySnapshotMetadata(entity2, srcSnapshotLogIndex), EntityState("state-2-3")),
        EntitySnapshot(EntitySnapshotMetadata(entity3, srcSnapshotLogIndex), EntityState("state-3-3")),
      )
      val entityIds = srcSnapshots.map(_.metadata.entityId) + NormalizedEntityId("4") // that lost the snapshot
      srcRaftSnapshotStoreTestKit.saveSnapshots(srcSnapshots)
      raftEventJournalTestKit.persistEvents(
        CompactionCompleted(srcMemberIndex, shardId, srcSnapshotTerm, LogEntryIndex(1), entityIds),
        CompactionCompleted(srcMemberIndex, shardId, srcSnapshotTerm, srcSnapshotLogIndex, entityIds),
      )

      /* check */
      val probe = TestProbe()
      createSnapshotSyncManager() ! SnapshotSyncManager.SyncSnapshot(
        srcLatestSnapshotLastLogTerm = srcSnapshotTerm,
        srcLatestSnapshotLastLogIndex = srcSnapshotLogIndex,
        dstLatestSnapshotLastLogTerm = dstSnapshotTerm,
        dstLatestSnapshotLastLogIndex = dstSnapshotLogIndex,
        replyTo = probe.ref,
      )
      probe.expectMsg(SnapshotSyncManager.SyncSnapshotFailed())
      // SnapshotStore is in an inconsistent state which is updated partially
    }

    "abort synchronizing if it failed saving snapshot" in {
      /* prepare */
      val entity1 = createUniqueEntityId()
      val entity2 = createUniqueEntityId()
      val entity3 = createUniqueEntityId()

      val dstSnapshotTerm     = Term(1)
      val dstSnapshotLogIndex = LogEntryIndex(1)
      val dstSnapshots = Set(
        EntitySnapshot(EntitySnapshotMetadata(entity1, dstSnapshotLogIndex), EntityState("state-1-1")),
      )
      dstRaftSnapshotStoreTestKit.saveSnapshots(dstSnapshots)

      val srcSnapshotTerm     = Term(1)
      val srcSnapshotLogIndex = LogEntryIndex(3)
      val srcSnapshots = Set(
        EntitySnapshot(EntitySnapshotMetadata(entity1, srcSnapshotLogIndex), EntityState("state-1-3")),
        EntitySnapshot(EntitySnapshotMetadata(entity2, srcSnapshotLogIndex), EntityState("state-2-3")),
        EntitySnapshot(EntitySnapshotMetadata(entity3, srcSnapshotLogIndex), EntityState("state-3-3")),
      )
      val entityIds = srcSnapshots.map(_.metadata.entityId)
      srcRaftSnapshotStoreTestKit.saveSnapshots(srcSnapshots)
      raftEventJournalTestKit.persistEvents(
        CompactionCompleted(srcMemberIndex, shardId, srcSnapshotTerm, LogEntryIndex(1), entityIds),
        CompactionCompleted(srcMemberIndex, shardId, srcSnapshotTerm, srcSnapshotLogIndex, entityIds),
      )

      val brokenSnapshotStore = TestProbe()

      /* check */
      val probe = TestProbe()
      createSnapshotSyncManager(dstSnapshotStore = brokenSnapshotStore.ref) ! SnapshotSyncManager.SyncSnapshot(
        srcLatestSnapshotLastLogTerm = srcSnapshotTerm,
        srcLatestSnapshotLastLogIndex = srcSnapshotLogIndex,
        dstLatestSnapshotLastLogTerm = dstSnapshotTerm,
        dstLatestSnapshotLastLogIndex = dstSnapshotLogIndex,
        replyTo = probe.ref,
      )
      brokenSnapshotStore.receiveWhile(messages = srcSnapshots.size) {
        case command: SnapshotProtocol.SaveSnapshot =>
          brokenSnapshotStore.send(command.replyTo, SnapshotProtocol.SaveSnapshotFailure(command.snapshot.metadata))
      }
      probe.expectMsg(SnapshotSyncManager.SyncSnapshotFailed())
      // SnapshotStore is in an inconsistent state which is updated partially
    }

    "abort synchronizing if the reordered event is found (same Term, older LogEntryIndex)" in {
      /* prepare */
      val smallBatchSizeConfig = ConfigFactory.parseString {
        """
        // This settings allows us to verify that SnapshotSyncManager can detect error even if events are handled in small batch
        lerna.akka.entityreplication.raft.snapshot-sync.max-snapshot-batch-size = 1
        """
      }
      val entity1      = createUniqueEntityId()
      val entity2      = createUniqueEntityId()
      val allEntityIds = Set(entity1, entity2)

      val dstSnapshotTerm     = Term(1)
      val dstSnapshotLogIndex = LogEntryIndex(1)
      val dstSnapshots = Set(
        EntitySnapshot(EntitySnapshotMetadata(entity1, dstSnapshotLogIndex), EntityState("state-1-1")),
      )
      dstRaftSnapshotStoreTestKit.saveSnapshots(dstSnapshots)

      val srcSnapshotTerm     = Term(1)
      val srcSnapshotLogIndex = LogEntryIndex(3)
      val srcSnapshots = Set(
        EntitySnapshot(EntitySnapshotMetadata(entity1, srcSnapshotLogIndex), EntityState("state-1-3")),
        EntitySnapshot(EntitySnapshotMetadata(entity2, srcSnapshotLogIndex), EntityState("state-1-3")),
      )
      srcRaftSnapshotStoreTestKit.saveSnapshots(srcSnapshots)
      raftEventJournalTestKit.persistEvents(
        // CompactionCompleted has an older index than SnapshotCopied
        SnapshotCopied(nextOffset(), srcMemberIndex, shardId, srcSnapshotTerm, srcSnapshotLogIndex, allEntityIds),
        CompactionCompleted(srcMemberIndex, shardId, srcSnapshotTerm, srcSnapshotLogIndex.prev(), allEntityIds),
      )

      /* check */
      LoggingTestKit
        .error("It must process events in ascending order of snapshotLastLogTerm and snapshotLastLogIndex").expect {
          createSnapshotSyncManager(overwriteConfig = smallBatchSizeConfig) ! SnapshotSyncManager.SyncSnapshot(
            srcLatestSnapshotLastLogTerm = srcSnapshotTerm,
            srcLatestSnapshotLastLogIndex = srcSnapshotLogIndex,
            dstLatestSnapshotLastLogTerm = dstSnapshotTerm,
            dstLatestSnapshotLastLogIndex = dstSnapshotLogIndex,
            replyTo = testActor,
          )
          expectMsg(SnapshotSyncManager.SyncSnapshotFailed())
        }
    }

    "abort synchronizing if the reordered event is found (older Term, newer LogEntryIndex) (usually impossible)" in {
      /* prepare */
      val smallBatchSizeConfig = ConfigFactory.parseString {
        """
        // This settings allows us to verify that SnapshotSyncManager can detect error even if events are handled in small batch
        lerna.akka.entityreplication.raft.snapshot-sync.max-snapshot-batch-size = 1
        """
      }
      val entity1      = createUniqueEntityId()
      val entity2      = createUniqueEntityId()
      val allEntityIds = Set(entity1, entity2)

      val dstSnapshotTerm     = Term(1)
      val dstSnapshotLogIndex = LogEntryIndex(1)
      val dstSnapshots = Set(
        EntitySnapshot(EntitySnapshotMetadata(entity1, dstSnapshotLogIndex), EntityState("state-1-1")),
      )
      dstRaftSnapshotStoreTestKit.saveSnapshots(dstSnapshots)

      val srcSnapshotTerm     = Term(2)
      val srcSnapshotLogIndex = LogEntryIndex(3)
      val srcSnapshots = Set(
        EntitySnapshot(EntitySnapshotMetadata(entity1, srcSnapshotLogIndex), EntityState("state-1-3")),
        EntitySnapshot(EntitySnapshotMetadata(entity2, srcSnapshotLogIndex), EntityState("state-2-3")),
      )
      srcRaftSnapshotStoreTestKit.saveSnapshots(srcSnapshots)
      raftEventJournalTestKit.persistEvents(
        // CompactionCompleted has an older Term than SnapshotCopied but has an newer LogEntryIndex (usually impossible)
        SnapshotCopied(nextOffset(), srcMemberIndex, shardId, srcSnapshotTerm, LogEntryIndex(2), allEntityIds),
        CompactionCompleted(srcMemberIndex, shardId, Term(1), srcSnapshotLogIndex, allEntityIds),
      )

      /* check */
      LoggingTestKit
        .error("It must process events in ascending order of snapshotLastLogTerm and snapshotLastLogIndex").expect {
          createSnapshotSyncManager(overwriteConfig = smallBatchSizeConfig) ! SnapshotSyncManager.SyncSnapshot(
            srcLatestSnapshotLastLogTerm = srcSnapshotTerm,
            srcLatestSnapshotLastLogIndex = srcSnapshotLogIndex,
            dstLatestSnapshotLastLogTerm = dstSnapshotTerm,
            dstLatestSnapshotLastLogIndex = dstSnapshotLogIndex,
            replyTo = testActor,
          )
          expectMsg(SnapshotSyncManager.SyncSnapshotFailed())
        }
    }

    "stop after snapshot synchronization is failed" in {
      /* prepare */
      val entity1 = createUniqueEntityId()

      val dstSnapshotTerm     = Term(1)
      val dstSnapshotLogIndex = LogEntryIndex(1)
      val dstSnapshots        = Set.empty[EntitySnapshot]
      dstRaftSnapshotStoreTestKit.saveSnapshots(dstSnapshots)

      val srcSnapshotTerm     = Term(1)
      val srcSnapshotLogIndex = LogEntryIndex(3)
      val srcSnapshots        = Set.empty[EntitySnapshot]
      val entityIds           = Set(entity1) // that lost the snapshot
      srcRaftSnapshotStoreTestKit.saveSnapshots(srcSnapshots)
      raftEventJournalTestKit.persistEvents(
        CompactionCompleted(srcMemberIndex, shardId, srcSnapshotTerm, srcSnapshotLogIndex, entityIds),
      )

      /* check */
      val probe               = TestProbe()
      val snapshotSyncManager = probe.watch(createSnapshotSyncManager())
      snapshotSyncManager ! SnapshotSyncManager.SyncSnapshot(
        srcLatestSnapshotLastLogTerm = srcSnapshotTerm,
        srcLatestSnapshotLastLogIndex = srcSnapshotLogIndex,
        dstLatestSnapshotLastLogTerm = dstSnapshotTerm,
        dstLatestSnapshotLastLogIndex = dstSnapshotLogIndex,
        replyTo = probe.ref,
      )
      probe.expectMsgType[SnapshotSyncManager.SyncSnapshotFailed]
      probe.expectTerminated(snapshotSyncManager)
    }
  }

  lazy val nextOffset: () => Offset = {
    var offset = 0L
    def next() = {
      offset += 1
      offset
    }
    () => Sequence(next())
  }

  lazy val createUniqueEntityId: () => NormalizedEntityId = {
    var entityId = 0
    def next() = {
      entityId += 1
      entityId
    }
    () => NormalizedEntityId.from(s"Entity-${next()}")
  }
}<|MERGE_RESOLUTION|>--- conflicted
+++ resolved
@@ -69,19 +69,6 @@
       dstSnapshotStore: ActorRef = dstRaftSnapshotStoreTestKit.snapshotStoreActorRef,
       overwriteConfig: Config = ConfigFactory.empty(),
   ): ActorRef =
-<<<<<<< HEAD
-    system.actorOf(
-      SnapshotSyncManager.props(
-        typeName,
-        srcMemberIndex,
-        dstMemberIndex,
-        dstSnapshotStore,
-        shardId,
-        RaftSettingsImpl(overwriteConfig.withFallback(system.settings.config)),
-      ),
-      s"snapshotSyncManager:${snapshotSyncManagerUniqueId.getAndIncrement()}",
-    )
-=======
     planAutoKill {
       system.actorOf(
         SnapshotSyncManager.props(
@@ -90,12 +77,11 @@
           dstMemberIndex,
           dstSnapshotStore,
           shardId,
-          settings.raftSettings,
+          RaftSettingsImpl(overwriteConfig.withFallback(system.settings.config)),
         ),
         s"snapshotSyncManager:${snapshotSyncManagerUniqueId.getAndIncrement()}",
       )
     }
->>>>>>> 48ab6440
 
   override def beforeEach(): Unit = {
     super.beforeEach()
@@ -160,8 +146,9 @@
           dstLatestSnapshotLastLogIndex = dstSnapshotLogIndex,
           replyTo = probe.ref,
         )
-<<<<<<< HEAD
-        expectMsg(SnapshotSyncManager.SyncSnapshotSucceeded(srcSnapshotTerm, srcSnapshotLogIndex2, srcMemberIndex))
+        probe.expectMsg(
+          SnapshotSyncManager.SyncSnapshotSucceeded(srcSnapshotTerm, srcSnapshotLogIndex2, srcMemberIndex),
+        )
         val persistedSnapshotCopied = receiveSnapshotSyncManagerPersisted[SnapshotSyncManager.SnapshotCopied](1)
         forAll(persistedSnapshotCopied) { event =>
           event.offset shouldNot be(null) // offset is storage-specific and non-deterministic
@@ -180,10 +167,6 @@
         dstEventsByTagProbe.expectNoMessage()
 
         dstRaftSnapshotStoreTestKit.fetchSnapshots(allEntityIds) should be(srcSnapshots)
-=======
-        probe.expectMsg(SnapshotSyncManager.SyncSnapshotSucceeded(srcSnapshotTerm, srcSnapshotLogIndex, srcMemberIndex))
-        dstRaftSnapshotStoreTestKit.fetchSnapshots(entityIds) should be(srcSnapshots)
->>>>>>> 48ab6440
       }
     }
 
@@ -235,10 +218,8 @@
           replyTo = probe.ref,
         )
         probe.expectMsg(
-          SnapshotSyncManager.SyncSnapshotSucceeded(srcSnapshotTerm, srcSnapshotLogIndex2, srcMemberIndex),
+          SnapshotSyncManager.SyncSnapshotSucceeded(srcSnapshotTerm, srcSnapshotLogIndex3, srcMemberIndex),
         )
-<<<<<<< HEAD
-        expectMsg(SnapshotSyncManager.SyncSnapshotSucceeded(srcSnapshotTerm, srcSnapshotLogIndex3, srcMemberIndex))
         forAll(receiveSnapshotSyncManagerPersisted[SnapshotCopied](1)) { event =>
           event.entityIds should be(entityIds3)
         }
@@ -247,9 +228,6 @@
 
         val synchronizedSnapshots = dstRaftSnapshotStoreTestKit.fetchSnapshots(entityIds)
         forExactly(1, synchronizedSnapshots) { snapshot =>
-=======
-        forAtLeast(min = 1, dstRaftSnapshotStoreTestKit.fetchSnapshots(entityIds)) { snapshot =>
->>>>>>> 48ab6440
           snapshot.state.underlying should be("state-1-1")
         }
         forExactly(1, synchronizedSnapshots) { snapshot =>
