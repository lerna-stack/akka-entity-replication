package lerna.akka.entityreplication

import com.typesafe.config.{ Config, ConfigFactory }
import lerna.akka.entityreplication.internal.ClusterReplicationSettingsImpl
import org.scalatest.{ Matchers, WordSpec }

class ClusterReplicationSettingsSpec extends WordSpec with Matchers {

  private val config: Config = ConfigFactory
    .parseString("""
      |lerna.akka.entityreplication.raft.multi-raft-roles = ["group-1", "group-2", "group-3"]
      |""".stripMargin).withFallback(ConfigFactory.load())

  "ClusterReplicationSettings" should {

    "not throw any exceptions when clusterRoles is appropriate" in {
      val clusterRoles: Set[String] = Set("dummy", "group-1") // one of the multi-raft-roles is included

      ClusterReplicationSettingsImpl(config, clusterRoles) // no thrown
    }

    "throw an exception when does not include any of the multi-raft-roles" in {
      val clusterRoles: Set[String] = Set("dummy")

      val exception = intercept[IllegalStateException] {
        ClusterReplicationSettingsImpl(config, clusterRoles)
      }
      exception.getMessage should be("requires one of Set(group-1, group-2, group-3) role")
    }

    "throw an exception when contains two or more of multi-raft-roles" in {
      val clusterRoles: Set[String] = Set("dummy", "group-1", "group-2")

      val exception = intercept[IllegalStateException] {
        ClusterReplicationSettingsImpl(config, clusterRoles)
      }
      exception.getMessage should be(
        "requires one of Set(group-1, group-2, group-3) role, should not have multiply roles: [group-1,group-2]",
      )
    }

    val correctClusterRoles = Set("group-1", "group-2", "group-3")

    "throw an exception when number-of-shards less than or equal to 0" in {
      val cfg = ConfigFactory
        .parseString("""
          lerna.akka.entityreplication.raft.number-of-shards = 0
          """).withFallback(config)

      val exception = intercept[IllegalArgumentException] {
        ClusterReplicationSettingsImpl(cfg, correctClusterRoles)
      }
      exception.getMessage should be(
        "requirement failed: number-of-shards (0) should be larger than 0",
      )
    }

<<<<<<< HEAD
    "change value of raftSettings.stickyLeaders by withStickyLeaders" in {
      val settings    = ClusterReplicationSettingsImpl(config, correctClusterRoles.headOption.toSet)
      val newSettings = settings.withStickyLeaders(Map("1" -> "replica-group-1"))
      newSettings.raftSettings.stickyLeaders should be(Map("1" -> "replica-group-1"))
=======
    "change value of raftSettings.disabledShards by withDisabledShards" in {
      val settings    = ClusterReplicationSettingsImpl(config, correctClusterRoles.headOption.toSet)
      val newSettings = settings.withDisabledShards(Set("1", "3"))
      newSettings.raftSettings.disabledShards should be(Set("1", "3"))
>>>>>>> 7d7d4ee6
    }

    "change value of raftSettings.journalPluginId by withRaftJournalPluginId" in {
      val settings         = ClusterReplicationSettingsImpl(config, correctClusterRoles.headOption.toSet)
      val expectedPluginId = "new-raft-journal-plugin-id"
      val modifiedSettings = settings.withRaftJournalPluginId(expectedPluginId)
      modifiedSettings.raftSettings.journalPluginId should be(expectedPluginId)
    }

    "return config which contains settings of journal-plugin-additional by raftSettings.journalPluginAdditionalConfig after overriding RaftJournalPluginId" in {
      val localConfig = ConfigFactory
        .parseString("""
        lerna.akka.entityreplication.raft.persistence.journal-plugin-additional {
          additional-setting = "ok"
        }               
        """).withFallback(config)
      val settings         = ClusterReplicationSettingsImpl(localConfig, correctClusterRoles.headOption.toSet)
      val expectedPluginId = "new-raft-journal-plugin-id"
      val modifiedSettings = settings.withRaftJournalPluginId(expectedPluginId)
      modifiedSettings.raftSettings.journalPluginAdditionalConfig.getString(
        "new-raft-journal-plugin-id.additional-setting",
      ) should be("ok")
    }

    "change value of raftSettings.snapshotStorePluginId by withRaftSnapshotPluginId" in {
      val settings         = ClusterReplicationSettingsImpl(config, correctClusterRoles.headOption.toSet)
      val expectedPluginId = "new-raft-snapshot-plugin-id"
      val modifiedSettings = settings.withRaftSnapshotPluginId(expectedPluginId)
      modifiedSettings.raftSettings.snapshotStorePluginId should be(expectedPluginId)
    }

    "change value of raftSettings.queryPluginId by withRaftQueryPluginId" in {
      val settings         = ClusterReplicationSettingsImpl(config, correctClusterRoles.headOption.toSet)
      val expectedPluginId = "new-raft-query-plugin-id"
      val modifiedSettings = settings.withRaftQueryPluginId(expectedPluginId)
      modifiedSettings.raftSettings.queryPluginId should be(expectedPluginId)
    }

    "change value of raftSettings.eventSourcedJournalPluginId by withEventSourcedJournalPluginId" in {
      val settings         = ClusterReplicationSettingsImpl(config, correctClusterRoles.headOption.toSet)
      val expectedPluginId = "new-event-sourced-journal-plugin-id"
      val modifiedSettings = settings.withEventSourcedJournalPluginId(expectedPluginId)
      modifiedSettings.raftSettings.eventSourcedJournalPluginId should be(expectedPluginId)
    }

    "change value of raftSettings.eventSourcedSnapshotStorePluginId by withEventSourcedSnapshotStorePluginId" in {
      val settings         = ClusterReplicationSettingsImpl(config, correctClusterRoles.headOption.toSet)
      val expectedPluginId = "new-event-sourced-snapshot-store-plugin-id"
      val modifiedSettings = settings.withEventSourcedSnapshotStorePluginId(expectedPluginId)
      modifiedSettings.raftSettings.eventSourcedSnapshotStorePluginId should be(expectedPluginId)
    }
  }
}<|MERGE_RESOLUTION|>--- conflicted
+++ resolved
@@ -55,17 +55,16 @@
       )
     }
 
-<<<<<<< HEAD
+    "change value of raftSettings.disabledShards by withDisabledShards" in {
+      val settings    = ClusterReplicationSettingsImpl(config, correctClusterRoles.headOption.toSet)
+      val newSettings = settings.withDisabledShards(Set("1", "3"))
+      newSettings.raftSettings.disabledShards should be(Set("1", "3"))
+    }
+
     "change value of raftSettings.stickyLeaders by withStickyLeaders" in {
       val settings    = ClusterReplicationSettingsImpl(config, correctClusterRoles.headOption.toSet)
       val newSettings = settings.withStickyLeaders(Map("1" -> "replica-group-1"))
       newSettings.raftSettings.stickyLeaders should be(Map("1" -> "replica-group-1"))
-=======
-    "change value of raftSettings.disabledShards by withDisabledShards" in {
-      val settings    = ClusterReplicationSettingsImpl(config, correctClusterRoles.headOption.toSet)
-      val newSettings = settings.withDisabledShards(Set("1", "3"))
-      newSettings.raftSettings.disabledShards should be(Set("1", "3"))
->>>>>>> 7d7d4ee6
     }
 
     "change value of raftSettings.journalPluginId by withRaftJournalPluginId" in {
