--- conflicted
+++ resolved
@@ -1,17 +1,13 @@
 package lerna.akka.entityreplication.util
 
 import akka.Done
-<<<<<<< HEAD
-import akka.actor.ActorSystem
+import akka.actor.{ ActorRef, ActorSystem }
 import akka.persistence.query.{ EventEnvelope, Offset, PersistenceQuery }
 import akka.persistence.query.scaladsl.{ CurrentEventsByPersistenceIdQuery, EventsByTagQuery }
 import akka.stream.Materializer
 import akka.stream.scaladsl._
 import akka.stream.testkit.TestSubscriber
 import akka.stream.testkit.scaladsl.TestSink
-=======
-import akka.actor.{ ActorRef, ActorSystem }
->>>>>>> 48ab6440
 import akka.testkit.{ ImplicitSender, TestKit }
 import lerna.akka.entityreplication.ClusterReplicationSettings
 
@@ -50,7 +46,6 @@
     expectMsg(Done)
   }
 
-<<<<<<< HEAD
   @volatile
   private var nextSeqNoByPersistenceId: Map[String, Long] = Map.empty
 
@@ -124,12 +119,9 @@
 
   def reset(): Unit = {
     nextSeqNoByPersistenceId = Map.empty
-=======
-  def reset(): Unit = {
     watch(eventStore)
     system.stop(eventStore)
     expectTerminated(eventStore)
     eventStore = spawnEventStore()
->>>>>>> 48ab6440
   }
 }